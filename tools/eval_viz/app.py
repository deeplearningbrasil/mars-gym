import streamlit as st
import pandas as pd
import numpy as np
import plotly.figure_factory as ff
import plotly.express as px
import plotly.graph_objects as go
import os
from plot import *
from util import *
import random
pd.set_option('display.max_colwidth', -1)

PATH_EVALUATION = 'output/evaluation/'
PATH_EVAL_REINFORCEMENT = 'output/interaction/'
PATH_TRAIN      = 'output/models/'


PAGES = {
  "Home": "pages.home",
  "Model": "pages.model"
}

GRAPH_METRIC = {
  "Bar": plot_bar,
  "Line": plot_line,
  "Radar": plot_radar
}

GRAPH_METRIC_MODEL = {
  "Hist": plot_hist,
  "Box": plot_box
}

@st.cache
def fetch_training_path():
    paths  = []
    models = []
    for root, dirs, files in os.walk(PATH_TRAIN):
      if '/results' in root:
        for d in dirs:
          paths.append(os.path.join(root, d))
          models.append(d)
              
    return dict(zip(models, paths))

@st.cache
def fetch_results_path():
    paths  = []
    models = []
    for root, dirs, files in os.walk(PATH_EVALUATION):
      if '/results' in root and 'Evaluate' in root:
        for d in dirs:
          paths.append(os.path.join(root, d))
          models.append(d) #.replace("_"+d.split("_")[-1], "")
              
    return dict(zip(models, paths))

@st.cache
def fetch_iteraction_results_path():
    paths  = []
    models = []
    for root, dirs, files in os.walk(PATH_EVAL_REINFORCEMENT):
      if '/results' in root and 'Interaction' in root:
        for d in dirs:
          paths.append(os.path.join(root, d))
          models.append(d) #.replace("_"+d.split("_")[-1], "")
              
    return dict(zip(models, paths))  

@st.cache
def load_data_metrics():
  return json2df(fetch_results_path(), 'metrics.json', 'path')

@st.cache
def load_eval_params():
  return json2df(fetch_results_path(), 'params.json', 'path')

@st.cache
def load_train_params():
  return json2df(fetch_training_path(), 'params.json', 'path')

@st.cache(allow_output_mutation=True)
def load_iteractions_params(iteractions):
  if len(iteractions) == 0:
    return pd.DataFrame()

  dfs = []

  for model in iteractions:

    file_path = os.path.join(fetch_iteraction_results_path()[model], 'params.json')
    data      = []

    try:
      with open(file_path) as json_file:
        d = json.load(json_file)
        data.append(d)

      df = pd.DataFrame.from_dict(json_normalize(data), orient='columns')
      
    except:
      df = pd.DataFrame()

    df['iteraction'] = model
    dfs.append(df)
  
  return pd.concat(dfs)

@st.cache(allow_output_mutation=True)
<<<<<<< HEAD
def load_data_iteractions_metrics(model):

=======
def load_data_iteractions_metrics(model, sample_size = 10000):
  random.seed(42)
>>>>>>> 9e3c6c27
  file      = os.path.join(fetch_iteraction_results_path()[model],'sim-datalog.csv')

  # Count the lines
  num_lines = sum(1 for l in open(file)) - 1

  # Sample size - in this case ~10%
<<<<<<< HEAD
  size = 5000#int(num_lines / 10)
=======
  size = np.min([sample_size, num_lines])#int(num_lines / 10)
>>>>>>> 9e3c6c27

  # The row indices to skip - make sure 0 is not included to keep the header!
  skip_idx  = sorted(random.sample(range(1, num_lines), num_lines - size))
  idx       = list(set(list(range(num_lines))) - set(skip_idx))
<<<<<<< HEAD
  df        = pd.read_csv(file, skiprows=skip_idx)

  df['idx'] = idx
=======
  
  df        = pd.read_csv(file, skiprows=skip_idx)
  #df        = pd.read_csv(file)#.reset_index()
  #idx       = list(range(len(df)))

  df['idx'] = sorted(idx)
>>>>>>> 9e3c6c27
  df        = df.sort_values("idx")
  return df

@st.cache(allow_output_mutation=True)
def load_data_orders_metrics(model):
  return pd.read_csv(os.path.join(fetch_results_path()[model],'orders_with_metrics.csv'))

@st.cache(allow_output_mutation=True)
def load_history_train(model):
  return pd.read_csv(os.path.join(fetch_training_path()[model],'history.csv')).set_index('epoch')

@st.cache(allow_output_mutation=True)
def load_all_iteraction_metrics(iteractions, sample_size):
  if len(iteractions) == 0:
    return pd.DataFrame()

  metrics = []

  for iteraction in iteractions:
    #try:
<<<<<<< HEAD
    metric = load_data_iteractions_metrics(iteraction)
=======
    metric = load_data_iteractions_metrics(iteraction, sample_size)
>>>>>>> 9e3c6c27
    #except:
    #  continue

    metric['iteraction'] = iteraction
    metrics.append(metric)

  return pd.concat(metrics)

def display_compare_results():
  st.title("[Compare Results]")

  st.sidebar.markdown("## Filter Options")
  input_models_eval = st.sidebar.multiselect("Results", sorted(fetch_results_path().keys()))

  if len(fetch_results_path().keys()) > 0:

    input_metrics     = st.sidebar.multiselect("Metrics", sorted(load_data_metrics().columns), default=['ndcg_at_5', 'mean_average_precision'])
    input_params      = st.sidebar.multiselect("Parameters", sorted(load_eval_params().columns))

    st.sidebar.markdown("## Graph Options")

    input_graph       = st.sidebar.radio("Graph", list(GRAPH_METRIC.keys()))
    input_df_trans    = st.sidebar.checkbox("Transpose Data?")
    input_sorted      = st.sidebar.selectbox("Sort", [""] + sorted(load_data_metrics().columns), index=0)

    df_metrics      = filter_df(load_data_metrics(), input_models_eval, input_metrics, input_sorted)
    df_eval_params  = filter_df(load_eval_params(), input_models_eval, input_params).transpose()
    
    try:
      df_train_params   = filter_df(load_train_params(), cut_name(input_models_eval)).transpose()
    except:
      df_train_params = df_hist = None

    st.markdown('## Metrics')
    st.dataframe(df_metrics)
    GRAPH_METRIC[input_graph](df_metrics.transpose() if input_df_trans else df_metrics)

    if df_train_params is not None:
      st.markdown('## Params (Train)')
      st.dataframe(df_train_params)

    st.markdown('## Params (Eval)')
    st.dataframe(df_eval_params)
  

def display_one_result():
  st.sidebar.markdown("## Filter Options")  
  input_model_eval  = st.sidebar.selectbox("Result", fetch_results_path().keys(), index=0)
  st.title("[Model Result]")
  st.write(input_model_eval)

  if len(fetch_results_path().keys()) > 0:
    df_metrics        = filter_df(load_data_metrics(), [input_model_eval]).transpose()
    df_eval_params    = filter_df(load_eval_params(), [input_model_eval]).transpose()
    df_orders         = load_data_orders_metrics(input_model_eval)

    try:
      df_train_params   = filter_df(load_train_params(), cut_name([input_model_eval])).transpose()
      df_hist           = load_history_train(cut_name([input_model_eval])[0])
    except:
      df_train_params = df_hist = None

    st.sidebar.markdown("## Graph Options")
    if df_hist is not None:
      input_coluns_tl = st.sidebar.multiselect("Columns Train Log", sorted(df_hist.columns), default=['loss', 'val_loss'])

    input_column    = st.sidebar.multiselect("Column (orders_with_metrics.csv)", sorted(df_orders.columns), default=['rhat_scores'])
    input_graph     = st.sidebar.radio("Graph", list(GRAPH_METRIC_MODEL.keys()))

    if df_hist is not None:
      st.markdown('## Train Logs')
      plot_history(df_hist[input_coluns_tl], "History")

    st.markdown('## Metrics')
    plot_metrics(df_metrics.loc[~df_metrics.index.isin(['count', 'model','model_task'])].transpose(), "Metrics")
    st.dataframe(df_metrics)

    st.markdown('''
      ## Orders with Metrics
      ### orders_with_metrics.csv
    ''')
    
    st.dataframe(df_orders.head())
    if len(input_column) > 0:
      GRAPH_METRIC_MODEL[input_graph](df_orders[input_column], "Distribution Variables")

    if df_train_params is not None:
      st.markdown('## Params (Train)')
      st.dataframe(df_train_params)

    st.markdown('## Params (Eval)')
    st.dataframe(df_eval_params)


def display_iteraction_result():
  st.sidebar.markdown("## Filter Options")


  st.title("[Iteraction Results]")
  #st.write(input_iteraction)

  #df_metrics       = filter_df(load_data_metrics(), input_models_eval, input_metrics, input_sorted)
  sample_size       = st.sidebar.slider('Sample', min_value=1000, max_value=10000, value=5000, step=1000)

  input_iteraction  = st.sidebar.multiselect("Results", sorted(fetch_iteraction_results_path().keys()))
  metrics           = load_all_iteraction_metrics(input_iteraction, sample_size)
  params            = load_iteractions_params(input_iteraction)
  input_metrics     = st.sidebar.selectbox("Metrics", ['Cumulative Reward', 'Cumulative Mean Reward', 'Cumulative Window Mean Reward'], index=0)
  
  st.sidebar.markdown("## Graph Options")

  if len(input_iteraction) > 0 and input_metrics:
    # Add a slider to the sidebar:
<<<<<<< HEAD
    add_slider = st.sidebar.slider('Window', min_value=0, max_value=200, value=50, step=1)
=======
    add_slider = st.sidebar.slider('Window', min_value=1, max_value=1000, value=50, step=1)
>>>>>>> 9e3c6c27

    df         = metrics.merge(params, on=['iteraction'], how='left')\
                .merge(metrics.groupby("iteraction").agg({'reward': 'mean'}).rename(columns={'reward': 'sum_reward'}).reset_index(), 
                        on=['iteraction'], how='left')\
                .reset_index().sort_values(['sum_reward', 'idx'], ascending=[False, True])
        

    input_legend       = st.sidebar.multiselect("Legend", list(params.columns), default=['iteraction'])

    plot_line_iteraction(df, 'reward', 
                          title=input_metrics, 
                          legend=input_legend,
                          yrange=None, 
                          window=add_slider,
                          cum=(input_metrics == 'Cumulative Reward'), 
                          mean=(input_metrics == 'Cumulative Mean Reward'),
                          roll=(input_metrics == 'Cumulative Window Mean Reward'))

    st.dataframe(df.head())

    st.markdown('## Models')
    input_explorate = {}
    for group, rows in df.groupby("iteraction", sort=False):
      st.markdown("### "+group)
      input_explorate[group]    = st.checkbox("Show Explorate Viz", key="input_explorate_"+group)
      
      if input_explorate[group]:
        plot_exploration_arm(df[df.iteraction == group], title=group)

      st.markdown('### Params')
      st.dataframe(params[params.iteraction == group].transpose())


    
  #st.markdown('## Params')
  #st.dataframe(load_iteractions_params(input_iteraction).transpose())



def main():
    """Main function of the App"""
    st.sidebar.title("DeepFood - DataViz Evaluation ")
    st.sidebar.markdown(
        """
    DeepFood Evaluation Analysis
    """
    )

    st.sidebar.markdown("## Navigation")
    
    # input_page        = st.sidebar.radio("Choose a page", ["[Model Result]", "[Compare Results]", "[Iteraction Results]"])

    # if input_page == "[Compare Results]":
    #   display_compare_results()
    # elif input_page == "[Model Result]":
    #   display_one_result()
    # else:
    #   display_iteraction_result()

    input_page        = st.sidebar.radio("Choose a page", ["[Iteraction Results]"])

    display_iteraction_result()

    st.sidebar.title("About")
    st.sidebar.info(
        """
        DeepFood Evaluation Analysis - @UFG
        """
    )

if __name__ == "__main__":
    main()
<|MERGE_RESOLUTION|>--- conflicted
+++ resolved
@@ -107,40 +107,25 @@
   return pd.concat(dfs)
 
 @st.cache(allow_output_mutation=True)
-<<<<<<< HEAD
-def load_data_iteractions_metrics(model):
-
-=======
 def load_data_iteractions_metrics(model, sample_size = 10000):
   random.seed(42)
->>>>>>> 9e3c6c27
   file      = os.path.join(fetch_iteraction_results_path()[model],'sim-datalog.csv')
 
   # Count the lines
   num_lines = sum(1 for l in open(file)) - 1
 
   # Sample size - in this case ~10%
-<<<<<<< HEAD
-  size = 5000#int(num_lines / 10)
-=======
   size = np.min([sample_size, num_lines])#int(num_lines / 10)
->>>>>>> 9e3c6c27
 
   # The row indices to skip - make sure 0 is not included to keep the header!
   skip_idx  = sorted(random.sample(range(1, num_lines), num_lines - size))
   idx       = list(set(list(range(num_lines))) - set(skip_idx))
-<<<<<<< HEAD
-  df        = pd.read_csv(file, skiprows=skip_idx)
-
-  df['idx'] = idx
-=======
   
   df        = pd.read_csv(file, skiprows=skip_idx)
   #df        = pd.read_csv(file)#.reset_index()
   #idx       = list(range(len(df)))
 
   df['idx'] = sorted(idx)
->>>>>>> 9e3c6c27
   df        = df.sort_values("idx")
   return df
 
@@ -161,11 +146,7 @@
 
   for iteraction in iteractions:
     #try:
-<<<<<<< HEAD
-    metric = load_data_iteractions_metrics(iteraction)
-=======
     metric = load_data_iteractions_metrics(iteraction, sample_size)
->>>>>>> 9e3c6c27
     #except:
     #  continue
 
@@ -279,11 +260,7 @@
 
   if len(input_iteraction) > 0 and input_metrics:
     # Add a slider to the sidebar:
-<<<<<<< HEAD
-    add_slider = st.sidebar.slider('Window', min_value=0, max_value=200, value=50, step=1)
-=======
     add_slider = st.sidebar.slider('Window', min_value=1, max_value=1000, value=50, step=1)
->>>>>>> 9e3c6c27
 
     df         = metrics.merge(params, on=['iteraction'], how='left')\
                 .merge(metrics.groupby("iteraction").agg({'reward': 'mean'}).rename(columns={'reward': 'sum_reward'}).reset_index(), 
