import abc
import functools
import gc
import json
import logging
import os
import pickle
import random
import shutil
from contextlib import redirect_stdout
from copy import deepcopy
from multiprocessing import Pool
from typing import Type, Dict, List, Optional, Tuple, Union, Any

import luigi
import numpy as np
import pandas as pd
import torch
import torch.nn as nn
import torch.nn.functional as F
import torchbearer
from torch.nn.init import xavier_normal
from torch.optim import Adam, RMSprop, SGD
from torch.optim.adadelta import Adadelta
from torch.optim.adagrad import Adagrad
from torch.optim.adamax import Adamax
from torch.optim.optimizer import Optimizer
from torch.utils.data import DataLoader
from torch.utils.data._utils.collate import default_convert
from torch.utils.data.dataset import Dataset, ChainDataset
from torchbearer import Trial
from torchbearer.callbacks import GradientNormClipping
from torchbearer.callbacks.checkpointers import ModelCheckpoint
from torchbearer.callbacks.csv_logger import CSVLogger
from torchbearer.callbacks.early_stopping import EarlyStopping
from torchbearer.callbacks.tensor_board import TensorBoard
from tqdm import tqdm

from mars_gym.cuda import CudaRepository
from mars_gym.data.dataset import (
    preprocess_interactions_data_frame,
    preprocess_metadata_data_frame,
    literal_eval_array_columns,
    InteractionsDataset,
)
from mars_gym.gym.envs.recsys import ITEM_METADATA_KEY
from mars_gym.meta_config import Column, IOType, ProjectConfig
from mars_gym.model.abstract import RecommenderModule
from mars_gym.model.agent import BanditAgent
from mars_gym.model.bandit import BanditPolicy
from mars_gym.torch.data import NoAutoCollationDataLoader, FasterBatchSampler
from mars_gym.torch.init import lecun_normal_init, he_init
from mars_gym.torch.loss import (
    ImplicitFeedbackBCELoss,
    CounterfactualRiskMinimization,
    FocalLoss,
)
from mars_gym.torch.optimizer import RAdam
from mars_gym.torch.summary import summary
from mars_gym.utils.files import (
    get_params_path,
    get_weights_path,
    get_interaction_dir,
    get_params,
    get_history_path,
    get_tensorboard_logdir,
    get_task_dir,
    get_test_set_predictions_path,
    get_index_mapping_path,
)
from mars_gym.utils.index_mapping import (
    create_index_mapping,
    create_index_mapping_from_arrays,
    transform_with_indexing,
)
from mars_gym.utils.plot import plot_history
from mars_gym.utils import files
from mars_gym.utils.reflection import load_attr

logging.basicConfig(
    format="%(asctime)s : %(levelname)s : %(message)s", level=logging.INFO
)

TORCH_OPTIMIZERS = dict(
    adam=Adam,
    rmsprop=RMSprop,
    sgd=SGD,
    adadelta=Adadelta,
    adagrad=Adagrad,
    adamax=Adamax,
    radam=RAdam,
)
TORCH_LOSS_FUNCTIONS = dict(
    mse=nn.MSELoss,
    nll=nn.NLLLoss,
    bce=nn.BCELoss,
    mlm=nn.MultiLabelMarginLoss,
    implicit_feedback_bce=ImplicitFeedbackBCELoss,
    crm=CounterfactualRiskMinimization,
    focal_loss=FocalLoss,
)
TORCH_ACTIVATION_FUNCTIONS = dict(
    relu=F.relu, selu=F.selu, tanh=F.tanh, sigmoid=F.sigmoid, linear=F.linear
)
TORCH_WEIGHT_INIT = dict(
    lecun_normal=lecun_normal_init, he=he_init, xavier_normal=xavier_normal
)
TORCH_DROPOUT_MODULES = dict(dropout=nn.Dropout, alpha=nn.AlphaDropout)

SEED = 42

DEFAULT_DEVICE = "cuda" if torch.cuda.is_available() else "cpu"


class _BaseModelTraining(luigi.Task, metaclass=abc.ABCMeta):
    project: str = luigi.Parameter(
        description="Should be like config.trivago_contextual_bandit",
    )

    sample_size: int = luigi.IntParameter(default=-1)
    minimum_interactions: int = luigi.FloatParameter(default=5)
    session_test_size: float = luigi.FloatParameter(default=0.10)
    test_size: float = luigi.FloatParameter(default=0.2)
    dataset_split_method: str = luigi.ChoiceParameter(
        choices=["holdout", "column", "time", "k_fold"], default="time"
    )
    test_split_type: str = luigi.ChoiceParameter(
        choices=["random", "time"], default="random"
    )
    val_size: float = luigi.FloatParameter(default=0.2)
    n_splits: int = luigi.IntParameter(default=5)
    split_index: int = luigi.IntParameter(default=0)
    data_frames_preparation_extra_params: dict = luigi.DictParameter(default={})
    sampling_strategy: str = luigi.ChoiceParameter(
        choices=["oversample", "undersample", "none"], default="none"
    )
    balance_fields: List[str] = luigi.ListParameter(default=[])
    sampling_proportions: Dict[str, Dict[str, float]] = luigi.DictParameter(default={})
    use_sampling_in_validation: bool = luigi.BoolParameter(default=False)
    eq_filters: Dict[str, any] = luigi.DictParameter(default={})
    neq_filters: Dict[str, any] = luigi.DictParameter(default={})
    isin_filters: Dict[str, any] = luigi.DictParameter(default={})
    seed: int = luigi.IntParameter(default=SEED)
    observation: str = luigi.Parameter(default="")

    negative_proportion: int = luigi.FloatParameter(0.0)

    @property
    def cache_attrs(self):
        return [
            "_test_dataset",
            "_val_dataset",
            "_train_dataset",
            "_test_data_frame",
            "_val_data_frame",
            "_train_data_frame",
            "_metadata_data_frame",
        ]

    def requires(self):
        return self.prepare_data_frames

    @property
    def prepare_data_frames(self):
        return self.project_config.prepare_data_frames_task(
            session_test_size=self.session_test_size,
            sample_size=self.sample_size,
            minimum_interactions=self.minimum_interactions,
            test_size=self.test_size,
            dataset_split_method=self.dataset_split_method,
            test_split_type=self.test_split_type,
            val_size=self.val_size,
            n_splits=self.n_splits,
            split_index=self.split_index,
            sampling_strategy=self.sampling_strategy,
            sampling_proportions=self.sampling_proportions,
            balance_fields=self.balance_fields
            or self.project_config.default_balance_fields,
            use_sampling_in_validation=self.use_sampling_in_validation,
            eq_filters=self.eq_filters,
            neq_filters=self.neq_filters,
            isin_filters=self.isin_filters,
            seed=self.seed,
            **self.data_frames_preparation_extra_params,
        )

    def output(self):
        return luigi.LocalTarget(get_task_dir(self.__class__, self.task_id))

    @property
    def project_config(self) -> ProjectConfig:
        if not hasattr(self, "_project_config"):
            self._project_config = deepcopy(load_attr(self.project, ProjectConfig))
            if (
                self.loss_function == "crm"
                and self.project_config.propensity_score_column_name
                not in self.project_config.auxiliar_output_columns
            ):
                self._project_config.auxiliar_output_columns = [
                    *self._project_config.auxiliar_output_columns,
                    Column(
                        self.project_config.propensity_score_column_name, IOType.NUMBER
                    ),
                ]
        return self._project_config

    def _save_params(self):
        with open(get_params_path(self.output().path), "w") as params_file:
            json.dump(
                self.param_kwargs, params_file, default=lambda o: dict(o), indent=4
            )

    @property
    def train_data_frame_path(self) -> str:
        return self.input()[0].path

    @property
    def val_data_frame_path(self) -> str:
        return self.input()[1].path

    @property
    def test_data_frame_path(self) -> str:
        return self.input()[2].path

    @property
    def metadata_data_frame_path(self) -> Optional[str]:
        if len(self.input()) > 3:
            return self.input()[3].path
        else:
            return None

    @property
    def metadata_data_frame(self) -> Optional[pd.DataFrame]:
        if not hasattr(self, "_metadata_data_frame"):
            self._metadata_data_frame = (
                pd.read_csv(self.metadata_data_frame_path)
                if self.metadata_data_frame_path
                else None
            )
            if self._metadata_data_frame is not None:
                literal_eval_array_columns(
                    self._metadata_data_frame, self.project_config.metadata_columns
                )
            #
            transform_with_indexing(
                self._metadata_data_frame, self.index_mapping, self.project_config
            )
        return self._metadata_data_frame

    @property
    def embeddings_for_metadata(self) -> Optional[Dict[str, np.ndarray]]:
        if not hasattr(self, "_embeddings_for_metadata"):
            # from IPython import embed; embed()
            self._embeddings_for_metadata = (
                preprocess_metadata_data_frame(
                    self.metadata_data_frame, self.project_config
                )
                if self.metadata_data_frame is not None
                else None
            )
        return self._embeddings_for_metadata

    @property
    def train_data_frame(self) -> pd.DataFrame:
        if not hasattr(self, "_train_data_frame"):
            self._train_data_frame = preprocess_interactions_data_frame(
                pd.read_csv(self.train_data_frame_path), self.project_config
            )

        # Needed in case index_mapping was invoked before
        if not hasattr(self, "_creating_index_mapping") and not hasattr(
            self, "_train_data_frame_indexed"
        ):
            transform_with_indexing(
                self._train_data_frame, self.index_mapping, self.project_config
            )
            self._train_data_frame_indexed = True
        return self._train_data_frame

    @property
    def val_data_frame(self) -> pd.DataFrame:
        if not hasattr(self, "_val_data_frame"):
            self._val_data_frame = preprocess_interactions_data_frame(
                pd.read_csv(self.val_data_frame_path), self.project_config
            )

        # Needed in case index_mapping was invoked before
        if not hasattr(self, "_creating_index_mapping") and not hasattr(
            self, "_val_data_frame_indexed"
        ):
            transform_with_indexing(
                self._val_data_frame, self.index_mapping, self.project_config
            )
            self._val_data_frame_indexed = True
        return self._val_data_frame

    @property
    def test_data_frame(self) -> pd.DataFrame:
        if not hasattr(self, "_test_data_frame"):
            self._test_data_frame = preprocess_interactions_data_frame(
                pd.read_csv(self.test_data_frame_path), self.project_config
            )
        # Needed in case index_mapping was invoked before
        if not hasattr(self, "_creating_index_mapping") and not hasattr(
            self, "_test_data_frame_indexed"
        ):
            transform_with_indexing(
                self._test_data_frame, self.index_mapping, self.project_config
            )
            self._test_data_frame_indexed = True
        return self._test_data_frame

    def get_data_frame_for_indexing(self) -> pd.DataFrame:
        return pd.concat([self.train_data_frame, self.val_data_frame])

    @property
    def index_mapping(self) -> Dict[str, Dict[Any, int]]:
        if not hasattr(self, "_index_mapping"):
            index_mapping_path = get_index_mapping_path(self.output().path)
            if os.path.exists(index_mapping_path):
                with open(index_mapping_path, "rb") as f:
                    self._index_mapping = pickle.load(f)
            else:
                self._creating_index_mapping = True
                df = self.get_data_frame_for_indexing()

                self._index_mapping = {
                    column.name: create_index_mapping(df[column.name].values)
                    for column in self.project_config.all_columns
                    if column.type == IOType.INDEXABLE and not column.same_index_as
                }
                self._index_mapping.update(
                    {
                        column.name: create_index_mapping_from_arrays(
                            df[column.name].values
                        )
                        for column in self.project_config.all_columns
                        if column.type == IOType.INDEXABLE_ARRAY
                        and not column.same_index_as
                    }
                )
                for column in self.project_config.all_columns:
                    if column.same_index_as:
                        self._index_mapping[column.name] = self._index_mapping[
                            column.same_index_as
                        ]
                with open(index_mapping_path, "wb") as f:
                    pickle.dump(self._index_mapping, f)
                del self._creating_index_mapping
        return self._index_mapping

    @property
    def reverse_index_mapping(self) -> Dict[str, Dict[int, Any]]:
        return {
            key: {value_: key_ for key_, value_ in mapping.items()}
            for key, mapping in self.index_mapping.items()
        }

    @property
    def train_dataset(self) -> Dataset:
        if not hasattr(self, "_train_dataset"):
            self._train_dataset = self.project_config.dataset_class(
                data_frame=self.train_data_frame,
                embeddings_for_metadata=self.embeddings_for_metadata,
                project_config=self.project_config,
                index_mapping=self.index_mapping,
                negative_proportion=self.negative_proportion,
            )
        return self._train_dataset

    @property
    def val_dataset(self) -> Dataset:
        if not hasattr(self, "_val_dataset"):
            self._val_dataset = self.project_config.dataset_class(
                data_frame=self.val_data_frame,
                embeddings_for_metadata=self.embeddings_for_metadata,
                project_config=self.project_config,
                index_mapping=self.index_mapping,
                negative_proportion=self.negative_proportion,
            )
        return self._val_dataset

    @property
    def test_dataset(self) -> Dataset:
        if not hasattr(self, "_test_dataset"):
            self._test_dataset = self.project_config.dataset_class(
                data_frame=self.test_data_frame,
                embeddings_for_metadata=self.embeddings_for_metadata,
                project_config=self.project_config,
                index_mapping=self.index_mapping,
                negative_proportion=0.0,
            )
        return self._test_dataset

    @property
    def vocab_size(self):
        if not hasattr(self, "_vocab_size"):
            self._vocab_size = int(self.train_data_frame.iloc[0]["vocab_size"])
        return self._vocab_size

    @property
    def n_users(self) -> int:
        if not hasattr(self, "_n_users"):
            self._n_users = (
                max(self.index_mapping[self.project_config.user_column.name].values())
                + 1
            )
        return self._n_users

    @property
    def n_items(self) -> int:
        if not hasattr(self, "_n_items"):
            self._n_items = (
                max(self.index_mapping[self.project_config.item_column.name].values())
                + 1
            )
        return self._n_items

    @abc.abstractmethod
    def train(self):
        pass

    def cache_cleanup(self):
        for a in self.cache_attrs:
            if hasattr(self, a):
                delattr(self, a)

    def seed_everything(self):
        random.seed(self.seed)
        os.environ["PYTHONHASHSEED"] = str(self.seed)
        np.random.seed(self.seed)
        torch.manual_seed(self.seed)
        torch.cuda.manual_seed(self.seed)
        torch.backends.cudnn.deterministic = True
        torch.backends.cudnn.benchmark = False

    def run(self):
        self.seed_everything()

        os.makedirs(self.output().path, exist_ok=True)
        self._save_params()
        try:
            self.train()
        except Exception:
            shutil.rmtree(self.output().path)
            raise
        finally:
            gc.collect()
            if self.device == "cuda":
                CudaRepository.put_available_device(self.device_id)


class TorchModelTraining(_BaseModelTraining, metaclass=abc.ABCMeta):
    recommender_module_class: str = luigi.Parameter(
        description="Should be like mars_gym.model.trivago.trivago_models.SimpleLinearModel",
    )
    recommender_extra_params: Dict[str, Any] = luigi.DictParameter(default={})

    device: str = luigi.ChoiceParameter(choices=["cpu", "cuda"], default=DEFAULT_DEVICE)

    batch_size: int = luigi.IntParameter(default=500)
    epochs: int = luigi.IntParameter(default=100)
    optimizer: str = luigi.ChoiceParameter(
        choices=TORCH_OPTIMIZERS.keys(), default="adam"
    )
    optimizer_params: dict = luigi.DictParameter(default={})
    learning_rate: float = luigi.FloatParameter(1e-3)
    loss_function: str = luigi.ChoiceParameter(
        choices=TORCH_LOSS_FUNCTIONS.keys(), default="mse"
    )
    loss_function_params: dict = luigi.DictParameter(default={})
    gradient_norm_clipping: float = luigi.FloatParameter(default=0.0)
    gradient_norm_clipping_type: float = luigi.IntParameter(default=2)
    early_stopping_patience: int = luigi.IntParameter(default=5)
    early_stopping_min_delta: float = luigi.FloatParameter(default=1e-3)
    monitor_metric: str = luigi.Parameter(default="val_loss")
    monitor_mode: str = luigi.Parameter(default="min")
    generator_workers: int = luigi.IntParameter(default=0)
    pin_memory: bool = luigi.BoolParameter(default=False)
    policy_estimator_extra_params: dict = luigi.DictParameter(default={})

    metrics = luigi.ListParameter(default=["loss"])

    @property
    def resources(self):
        return {"cuda": 1} if self.device == "cuda" else {}

    @property
    def device_id(self):
        if not hasattr(self, "_device_id"):
            if self.device == "cuda":
                self._device_id = CudaRepository.get_avaliable_device()
            else:
                self._device_id = None
        return self._device_id

    @property
    def module_class(self) -> Type[RecommenderModule]:
        if not hasattr(self, "_module_class"):
            self._module_class = load_attr(
                self.recommender_module_class, Type[RecommenderModule]
            )
        return self._module_class

    @property
    def all_recommender_extra_params(self) -> Dict[str, Any]:
        return self.recommender_extra_params

    def create_module(self) -> nn.Module:
        return self.module_class(
            project_config=self.project_config,
            index_mapping=self.index_mapping,
            **self.all_recommender_extra_params,
        )

    def train(self):
        if self.device == "cuda":
            torch.cuda.set_device(self.device_id)

        train_loader = self.get_train_generator()
        val_loader = self.get_val_generator()
        module = self.create_module()

        summary_path = os.path.join(self.output().path, "summary.txt")
        with open(summary_path, "w") as summary_file:
            with redirect_stdout(summary_file):
                sample_input = self.get_sample_batch()
                summary(module, sample_input)
            summary(module, sample_input)

        sample_data = self.train_data_frame.sample(100)
        sample_data.to_csv(os.path.join(self.output().path, "sample_train.csv"))

        trial = self.create_trial(module)

        try:
            trial.with_generators(
                train_generator=train_loader, val_generator=val_loader
            ).run(epochs=self.epochs)
        except KeyboardInterrupt:
            print("Finishing the training at the request of the user...")

        history_df = pd.read_csv(get_history_path(self.output().path))

        plot_history(history_df).savefig(
            os.path.join(self.output().path, "history.jpg")
        )

        self.after_fit()
        self.evaluate()
        self.cache_cleanup()

    def get_sample_batch(self):
        return default_convert(self.train_dataset[0][0])

    def after_fit(self):
        pass

    def evaluate(self):
        module = self.get_trained_module()
        val_loader = self.get_val_generator()

        print("================== Evaluate ========================")
        trial = (
            Trial(
                module,
                self._get_optimizer(module),
                self._get_loss_function(),
                callbacks=[],
                metrics=self.metrics,
            )
            .to(self.torch_device)
            .with_generators(val_generator=val_loader)
            .eval()
        )

        print(
            json.dumps((trial.evaluate(data_key=torchbearer.VALIDATION_DATA)), indent=4)
        )

    def create_trial(self, module: nn.Module) -> Trial:
        loss_function = self._get_loss_function()
        trial = Trial(
            module,
            self._get_optimizer(module),
            loss_function,
            callbacks=self._get_callbacks(),
            metrics=self.metrics,
        ).to(self.torch_device)
        if hasattr(loss_function, "torchbearer_state"):
            loss_function.torchbearer_state = trial.state
        return trial

    def _get_loss_function(self):
        return TORCH_LOSS_FUNCTIONS[self.loss_function](**self.loss_function_params)

    def _get_optimizer(self, module) -> Optimizer:
        return TORCH_OPTIMIZERS[self.optimizer](
            module.parameters(), lr=self.learning_rate, **self.optimizer_params
        )

    def _get_callbacks(self):
        callbacks = [
            *self._get_extra_callbacks(),
            ModelCheckpoint(
                get_weights_path(self.output().path),
                save_best_only=True,
                monitor=self.monitor_metric,
                mode=self.monitor_mode,
            ),
            EarlyStopping(
                patience=self.early_stopping_patience,
                min_delta=self.early_stopping_min_delta,
                monitor=self.monitor_metric,
                mode=self.monitor_mode,
            ),
            CSVLogger(get_history_path(self.output().path)),
            TensorBoard(get_tensorboard_logdir(self.task_id), write_graph=False),
        ]
        if self.gradient_norm_clipping:
            callbacks.append(
                GradientNormClipping(
                    self.gradient_norm_clipping, self.gradient_norm_clipping_type
                )
            )
        return callbacks

    def _get_extra_callbacks(self):
        return []

    def get_trained_module(self) -> nn.Module:
        module = self.create_module().to(self.torch_device)
        state_dict = torch.load(
            get_weights_path(self.output().path), map_location=self.torch_device
        )
        module.load_state_dict(state_dict["model"])
        module.eval()
        return module

    @property
    def torch_device(self) -> torch.device:
        if not hasattr(self, "_torch_device"):
            if self.device == "cuda":
                self._torch_device = torch.device(f"cuda:{self.device_id}")
            else:
                self._torch_device = torch.device("cpu")
        return self._torch_device

    def get_train_generator(self) -> DataLoader:
        batch_sampler = FasterBatchSampler(
            self.train_dataset, self.batch_size, shuffle=True
        )
        return NoAutoCollationDataLoader(
            self.train_dataset,
            batch_sampler=batch_sampler,
            num_workers=self.generator_workers,
            pin_memory=self.pin_memory if self.device == "cuda" else False,
        )

    def get_val_generator(self) -> Optional[DataLoader]:
        if len(self.val_data_frame) == 0:
            return None
        batch_sampler = FasterBatchSampler(
            self.val_dataset, self.batch_size, shuffle=False
        )
        return NoAutoCollationDataLoader(
            self.val_dataset,
            batch_sampler=batch_sampler,
            num_workers=self.generator_workers,
            pin_memory=self.pin_memory if self.device == "cuda" else False,
        )

    def get_test_generator(self) -> DataLoader:
        batch_sampler = FasterBatchSampler(
            self.test_dataset, self.batch_size, shuffle=False
        )
        return NoAutoCollationDataLoader(
            self.test_dataset,
            batch_sampler=batch_sampler,
            num_workers=self.generator_workers,
            pin_memory=True if self.device == "cuda" else False,
        )


class SupervisedModelTraining(TorchModelTraining):
    bandit_policy_class: str = luigi.Parameter(
        default="mars_gym.model.bandit.ModelPolicy",
        description="Should be like mars_gym.model.bandit.EpsilonGreedy",
    )
    bandit_policy_params: Dict[str, Any] = luigi.DictParameter(default={})

    def create_agent(self) -> BanditAgent:
        bandit_class = load_attr(self.bandit_policy_class, Type[BanditPolicy])
        bandit = bandit_class(
            reward_model=self.get_trained_module(), **self.bandit_policy_params
        )
        return BanditAgent(bandit)

    @property
    def unique_items(self) -> List[int]:
        if not hasattr(self, "_unique_items"):
            self._unique_items = self.get_data_frame_for_indexing()[
                self.project_config.item_column.name
            ].unique()
        return self._unique_items

    @property
    def obs_columns(self) -> List[str]:
        if not hasattr(self, "_obs_columns"):
            self._obs_columns = [self.project_config.user_column.name] + [
                column.name for column in self.project_config.other_input_columns
            ]
        return self._obs_columns

    def _get_arm_indices(self, ob: dict) -> Union[List[int]]:
        if self.project_config.available_arms_column_name:
            return ob[self.project_config.available_arms_column_name]
        else:
<<<<<<< HEAD
            return self.unique_items
=======
            arm_indices = self.unique_items[:100]
        random.shuffle(arm_indices)

        return arm_indices
>>>>>>> b7e82315

    def _get_arm_scores(self, agent: BanditAgent, ob_dataset: Dataset) -> List[float]:
        batch_sampler = FasterBatchSampler(ob_dataset, self.batch_size, shuffle=False)
        generator = NoAutoCollationDataLoader(
            ob_dataset,
            batch_sampler=batch_sampler,
            num_workers=self.generator_workers,
            pin_memory=self.pin_memory if self.device == "cuda" else False,
        )

        trial = (
            Trial(
                agent.bandit.reward_model,
                criterion=lambda *args: torch.zeros(
                    1, device=self.torch_device, requires_grad=True
                ),
            )
            .with_test_generator(generator)
            .to(self.torch_device)
            .eval()
        )

        with torch.no_grad():
            model_output: Union[torch.Tensor, Tuple[torch.Tensor]] = trial.predict(
                verbose=0
            )

        scores_tensor: torch.Tensor = model_output if isinstance(
            model_output, torch.Tensor
        ) else model_output[0][0]
        scores: List[float] = scores_tensor.cpu().numpy().reshape(-1).tolist()

        return scores

    def _create_ob_data_frame(self, ob: dict, arm_indices: List[int]) -> pd.DataFrame:
        data = [
            {**ob, self.project_config.item_column.name: arm_index}
            for arm_index in arm_indices
        ]
        ob_df = pd.DataFrame(
            columns=self.obs_columns + [self.project_config.item_column.name], data=data
        )

        ob_df = self._fill_hist_columns(ob_df)

        if self.project_config.output_column.name not in ob_df.columns:
            ob_df[self.project_config.output_column.name] = 1
        for auxiliar_output_column in self.project_config.auxiliar_output_columns:
            if auxiliar_output_column.name not in ob_df.columns:
                ob_df[auxiliar_output_column.name] = 0

        return ob_df

    def _fill_hist_columns(self, ob_df: pd.DataFrame) -> pd.DataFrame:
        if self.project_config.hist_view_column_name not in ob_df:
            ob_df[self.project_config.hist_view_column_name] = 0
        if self.project_config.hist_output_column_name not in ob_df:
            ob_df[self.project_config.hist_output_column_name] = 0
        return ob_df

    def _prepare_for_agent(
        self, agent: BanditAgent, obs: List[Dict[str, Any]]
    ) -> Tuple[List[Tuple[np.ndarray, ...]], List[List[int]], List[List[float]]]:
        arm_indices_list = [self._get_arm_indices(ob) for ob in obs]
        ob_dfs = [
            self._create_ob_data_frame(ob, arm_indices)
            for ob, arm_indices in zip(obs, arm_indices_list)
        ]
        obs_dataset = InteractionsDataset(
            pd.concat(ob_dfs), obs[0][ITEM_METADATA_KEY], self.project_config, self.index_mapping
        )

        arm_contexts_list: List[Tuple[np.ndarray, ...]] = []
        i = 0
        for ob_df in ob_dfs:
            arm_contexts_list.append(obs_dataset[i : i + len(ob_df)][0])
            i += len(ob_df)

        if agent.bandit.reward_model:
            all_arm_scores = self._get_arm_scores(agent, obs_dataset)
            arm_scores_list = []
            i = 0
            for ob_df in ob_dfs:
                arm_scores_list.append(all_arm_scores[i : i + len(ob_df)])
                i += len(ob_df)
        else:
            arm_scores_list = [
                agent.bandit.calculate_scores(arm_indices, arm_contexts)
                for arm_indices, arm_contexts in zip(
                    arm_indices_list, arm_contexts_list
                )
            ]
        return arm_contexts_list, arm_indices_list, arm_scores_list

    def _act(self, agent: BanditAgent, ob: dict) -> int:
        arm_contexts_list, arm_indices_list, arm_scores_list = self._prepare_for_agent(
            agent, [ob]
        )

        return agent.act(arm_indices_list[0], arm_contexts_list[0], arm_scores_list[0])

    def clean(self):
        if hasattr(self, "_train_dataset"):
            del self._train_dataset

        if hasattr(self, "_test_dataset"):
            del self._test_dataset

        if hasattr(self, "_train_data_frame"):
            del self._train_data_frame

        gc.collect()

    def _save_test_set_predictions(self, agent: BanditAgent) -> None:
        print("Saving test set predictions...")
        obs: List[Dict[str, Any]] = self.test_data_frame.to_dict("records")
        self.clean()

        for ob in tqdm(obs, total=len(obs)):
            if self.embeddings_for_metadata is not None:
                ob[ITEM_METADATA_KEY] = self.embeddings_for_metadata
            else:
                ob[ITEM_METADATA_KEY] = None

            if (
                self.project_config.available_arms_column_name
                and len(ob[self.project_config.available_arms_column_name]) == 0
            ):
                ob[self.project_config.available_arms_column_name] = [
                    ob[self.project_config.item_column.name]
                ]

        arm_contexts_list, arm_indices_list, arm_scores_list = self._prepare_for_agent(
            agent, obs
        )

        sorted_actions_list = []
        proba_actions_list = []

        for arm_contexts, arm_indices, arm_scores in tqdm(
            zip(arm_contexts_list, arm_indices_list, arm_scores_list),
            total=len(arm_contexts_list),
        ):
            sorted_actions, proba_actions = agent.rank(
                arm_indices, arm_contexts, arm_scores
            )
            sorted_actions_list.append(sorted_actions)
            proba_actions_list.append(proba_actions)

        action_scores_list = [
            list(reversed(sorted(action_scores))) for action_scores in arm_scores_list
        ]

        del obs

        self.test_data_frame["sorted_actions"] = sorted_actions_list
        self.test_data_frame["prob_actions"] = proba_actions_list
        self.test_data_frame["action_scores"] = action_scores_list

        self.test_data_frame.to_csv(
            get_test_set_predictions_path(self.output().path), index=False
        )

    def after_fit(self):
        if self.test_size > 0:
            self._save_test_set_predictions(self.create_agent())


def load_torch_model_training_from_task_dir(
    model_cls: Type[TorchModelTraining], task_dir: str
) -> TorchModelTraining:
    return model_cls(**get_params(task_dir))


def load_torch_model_training_from_task_id(
    model_cls: Type[TorchModelTraining], task_id: str
) -> TorchModelTraining:
    task_dir = get_task_dir(model_cls, task_id)
    if not os.path.exists(task_dir):
        task_dir = get_interaction_dir(model_cls, task_id)

    return load_torch_model_training_from_task_dir(model_cls, task_dir)<|MERGE_RESOLUTION|>--- conflicted
+++ resolved
@@ -714,16 +714,12 @@
 
     def _get_arm_indices(self, ob: dict) -> Union[List[int]]:
         if self.project_config.available_arms_column_name:
-            return ob[self.project_config.available_arms_column_name]
+            arm_indices = ob[self.project_config.available_arms_column_name]
         else:
-<<<<<<< HEAD
-            return self.unique_items
-=======
             arm_indices = self.unique_items[:100]
         random.shuffle(arm_indices)
 
         return arm_indices
->>>>>>> b7e82315
 
     def _get_arm_scores(self, agent: BanditAgent, ob_dataset: Dataset) -> List[float]:
         batch_sampler = FasterBatchSampler(ob_dataset, self.batch_size, shuffle=False)
