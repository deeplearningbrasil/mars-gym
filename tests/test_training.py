# sys.path.insert(0, os.path.dirname(__file__))

import unittest
import luigi

# from luigi import scheduler
# from luigi import server
# import luigi.cmdline
import torch.nn as nn
from mars_gym.model.base_model import LogisticRegression
from mars_gym.simulation.interaction import InteractionTraining
from mars_gym.evaluation.task import EvaluateTestSetPredictions
from unittest.mock import patch
import shutil


class UnitTestInteractionTraining(InteractionTraining):
    def create_module(self) -> nn.Module:
        return LogisticRegression(
            n_factors=10, n_users=self.n_users, n_items=self.n_items
        )


@patch("mars_gym.utils.files.OUTPUT_PATH", "tests/output")
class TestInteractionTraining(unittest.TestCase):
    def setUp(self):
        shutil.rmtree("tests/output", ignore_errors=True)

    def test_training_and_evaluation(self):
        # Training
        job = UnitTestInteractionTraining(
            project="unittest_interaction_training",
            epochs=1,
            test_size=0.1,
            obs_batch_size=100,
        )
        luigi.build([job], local_scheduler=True)

        # Evaluation
<<<<<<< HEAD
        job = EvaluateTestSetPredictions(
            model_task_id=job.task_id,
            model_module="tests.test_training",
            model_cls="UnitTestInteractionTraining",
            fairness_columns=[],
            direct_estimator_module="tests.test_training",
            direct_estimator_cls="UnitTestInteractionTraining",
        )
=======
        job = EvaluateTestSetPredictions(model_task_id=job.task_id,model_task_class="tests.test_training.UnitTestInteractionTraining",
        fairness_columns=[], direct_estimator_class='tests.test_training.UnitTestInteractionTraining', no_offpolicy_eval=True)
>>>>>>> d8f401eb

        luigi.build([job], local_scheduler=True)


if __name__ == "__main__":
    unittest.main()<|MERGE_RESOLUTION|>--- conflicted
+++ resolved
@@ -37,22 +37,11 @@
         luigi.build([job], local_scheduler=True)
 
         # Evaluation
-<<<<<<< HEAD
-        job = EvaluateTestSetPredictions(
-            model_task_id=job.task_id,
-            model_module="tests.test_training",
-            model_cls="UnitTestInteractionTraining",
-            fairness_columns=[],
-            direct_estimator_module="tests.test_training",
-            direct_estimator_cls="UnitTestInteractionTraining",
-        )
-=======
         job = EvaluateTestSetPredictions(model_task_id=job.task_id,model_task_class="tests.test_training.UnitTestInteractionTraining",
-        fairness_columns=[], direct_estimator_class='tests.test_training.UnitTestInteractionTraining', no_offpolicy_eval=True)
->>>>>>> d8f401eb
+        fairness_columns=[], direct_estimator_class='tests.test_training.UnitTestInteractionTraining')
 
         luigi.build([job], local_scheduler=True)
 
 
-if __name__ == "__main__":
+if __name__ == '__main__':
     unittest.main()