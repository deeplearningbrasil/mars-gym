--- conflicted
+++ resolved
@@ -9,7 +9,7 @@
 from torch.utils.data._utils.collate import default_convert
 from torch.utils.data.dataset import Dataset
 from tqdm import tqdm
-import collections 
+import collections
 
 from recommendation.utils import chunks
 
@@ -25,10 +25,10 @@
     def _select_idx(self, arm_ids: List[int], arm_contexts: Tuple[np.ndarray, ...],
                     arm_scores: List[float], pos: int) -> Union[int, Tuple[int, float]]:
         pass
-    
+
     @abc.abstractmethod
     def _compute_prob(self, arm_scores: List[float]) -> List[float]:
-        raise NotImplementedError
+        pass
 
     def _calculate_scores(self, arm_contexts: Tuple[np.ndarray, ...]) -> List[float]:
         inputs: torch.Tensor = default_convert(arm_contexts)
@@ -74,7 +74,6 @@
 
             arm_indices.pop(idx)
             arm_scores.pop(idx)
-            
 
         if with_probs:
             return ranked_arms, prob_ranked_arms
@@ -170,10 +169,10 @@
         arm_probs = np.zeros(len(arm_scores))
         max_score = max(arm_scores)
         argmax = int(np.argmax(arm_scores))
-        
+
         if max_score > self._exploration_threshold:
             arm_probs[argmax] = 1.0
-        else:   
+        else:
             arm_probs = np.ones(n_arms) / n_arms
 
         return arm_probs
@@ -192,7 +191,7 @@
 
         if pos == 0:
             self._exploration_threshold *= self._decay_rate
-            
+
         return action
 
 
@@ -216,13 +215,13 @@
 
         exploration_threshold = np.percentile(self._best_arm_history[0], self._percentile) \
             if self._t >= self._window_size else self._initial_exploration_threshold
-        
+
         arm_probs = np.zeros(len(arm_scores))
         argmax = int(np.argmax(arm_scores))
-        
+
         if max_score > exploration_threshold:
             arm_probs[argmax] = 1.0
-        else:   
+        else:
             arm_probs = np.ones(n_arms) / n_arms
 
         return arm_probs
@@ -244,7 +243,7 @@
         arm_probas = np.ones(n_arms) / n_arms
 
         max_score = max(arm_scores)
-    
+
         exploration_threshold = np.percentile(self._best_arm_history[pos], self._percentile) \
             if self._t >= self._window_size else self._initial_exploration_threshold
 
@@ -257,13 +256,13 @@
             #update history
             self._best_arm_history[pos].append(max_score)
             self._best_arm_history[pos].popleft()
-            
+
             #We must adapt the percentile only in the beginning of each evaluation:
             if pos == 0:
                 self._percentile *= self._percentile_decay
         else:
             self._best_arm_history[pos].append(max_score)
-            
+
         return action
 
 
@@ -301,7 +300,6 @@
     def _calculate_score(self, original_score: float, x: np.ndarray, arm: int) -> float:
         pass
 
-    
     def _compute_prob(self, arm_scores):
         #In this case, we expected arm_scores to be arms_scores_with_cb
         n_arms = len(arm_scores)
@@ -311,18 +309,10 @@
         return arms_probs
 
     def _select_idx(self, arm_indices: List[int], arm_contexts: Tuple[np.ndarray, ...],
-<<<<<<< HEAD
-                    arm_scores: List[float], pos: int, with_prob: bool) -> Union[int, Tuple[int, float]]:
+                    arm_scores: List[float], pos: int) -> Union[int, Tuple[int, float]]:
         X, arms = self._flatten_input_and_extract_arms(arm_contexts)
         arm_scores = [self._calculate_score(arm_score, x, arm)
                               for x, arm, arm_score in zip(X, arms, arm_scores)]
-=======
-                    arm_scores: List[float], pos: int) -> Union[int, Tuple[int, float]]:
-        arm_contexts: List[Tuple[np.ndarray, ...]] = [tuple(el[i] for el in arm_contexts)
-                                                      for i in range(len(arm_indices))]
-        arm_scores_with_cb = [arm_score + self._calculate_confidence_bound(arm_context)
-                              for arm_context, arm_score in zip(arm_contexts, arm_scores)]
->>>>>>> be746f4b
 
         action = int(np.argmax(arm_scores))
 
@@ -345,7 +335,7 @@
             ranked_arms = ranked_arms[:limit]
 
         if with_probs:
-            return ranked_arms, [1.0 if i == 0 else 0.0 for i in range(len(ranked_arms))]
+            return ranked_arms, self._compute_prob(arm_scores)
         else:
             return ranked_arms
 
