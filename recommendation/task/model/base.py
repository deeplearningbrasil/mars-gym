import abc
import json
import logging
import multiprocessing
import os
import shutil
from contextlib import redirect_stdout
from typing import Type, Dict, List, Optional

import luigi
import mlflow
import numpy as np
import pandas as pd
import torch
import torch.nn as nn
import torch.nn.functional as F
from torch.nn.init import xavier_normal
from torch.optim import Adam, RMSprop, SGD
from torch.optim.adadelta import Adadelta
from torch.optim.adagrad import Adagrad
from torch.optim.adamax import Adamax
from torch.optim.optimizer import Optimizer
from torch.utils.data import DataLoader
from torch.utils.data._utils.collate import default_convert
from torch.utils.data.dataset import Dataset
from torchbearer import Trial
from torchbearer.callbacks import GradientNormClipping
from torchbearer.callbacks.checkpointers import ModelCheckpoint
from torchbearer.callbacks.csv_logger import CSVLogger
from torchbearer.callbacks.early_stopping import EarlyStopping
from torchbearer.callbacks.tensor_board import TensorBoard
from torchbearer.callbacks.torch_scheduler import CosineAnnealingLR, ExponentialLR, ReduceLROnPlateau, StepLR

from recommendation.data import SupportBasedCorruptionTransformation, \
    MaskingNoiseCorruptionTransformation, SaltAndPepperNoiseCorruptionTransformation, NegativeIndicesGenerator
from recommendation.files import get_params_path, get_weights_path, get_params, get_history_path, \
    get_tensorboard_logdir, get_task_dir
<<<<<<< HEAD
from recommendation.loss import FocalLoss, BayesianPersonalizedRankingTripletLoss, VAELoss, FocalVAELoss, \
    AttentiveVAELoss
=======
from recommendation.loss import FocalLoss, BayesianPersonalizedRankingTripletLoss, VAELoss, \
    FocalVAELoss, AttentiveVAELoss, WeightedTripletLoss
>>>>>>> 1ce60986
from recommendation.plot import plot_history, plot_loss_per_lr, plot_loss_derivatives_per_lr
from recommendation.summary import summary
from recommendation.task.config import PROJECTS, IOType
from recommendation.task.cuda import CudaRepository
from recommendation.torch import MLFlowLogger, CosineAnnealingWithRestartsLR, CyclicLR, LearningRateFinder, \
    NoAutoCollationDataLoader
from recommendation.utils import lecun_normal_init, he_init

logging.basicConfig(format='%(asctime)s : %(levelname)s : %(message)s', level=logging.INFO)

TORCH_DATA_TRANSFORMATIONS = dict(support_based=SupportBasedCorruptionTransformation,
                                  masking_noise=MaskingNoiseCorruptionTransformation,
                                  salt_and_pepper_noise=SaltAndPepperNoiseCorruptionTransformation,
                                  none=None)
TORCH_OPTIMIZERS = dict(adam=Adam, rmsprop=RMSprop, sgd=SGD, adadelta=Adadelta, adagrad=Adagrad, adamax=Adamax)
TORCH_LOSS_FUNCTIONS = dict(mse=nn.MSELoss, bce_loss=nn.BCELoss, nll=nn.NLLLoss, bce=nn.BCELoss,
                            mlm=nn.MultiLabelMarginLoss,
                            focal=FocalLoss, triplet_margin=nn.TripletMarginLoss,
                            bpr_triplet=BayesianPersonalizedRankingTripletLoss, vae_loss=VAELoss,
<<<<<<< HEAD
                            focal_vae_loss=FocalVAELoss, attentive_vae_loss=AttentiveVAELoss)
=======
                            focal_vae_loss=FocalVAELoss, attentive_vae_loss=AttentiveVAELoss, 
                            weighted_triplet=WeightedTripletLoss)
>>>>>>> 1ce60986
TORCH_ACTIVATION_FUNCTIONS = dict(relu=F.relu, selu=F.selu, tanh=F.tanh, sigmoid=F.sigmoid, linear=F.linear)
TORCH_WEIGHT_INIT = dict(lecun_normal=lecun_normal_init, he=he_init, xavier_normal=xavier_normal)
TORCH_DROPOUT_MODULES = dict(dropout=nn.Dropout, alpha=nn.AlphaDropout)
TORCH_LR_SCHEDULERS = dict(step=StepLR, exponential=ExponentialLR, cosine_annealing=CosineAnnealingLR,
                           cosine_annealing_with_restarts=CosineAnnealingWithRestartsLR, cyclic=CyclicLR,
                           reduce_on_plateau=ReduceLROnPlateau)

SEED = 42

DEFAULT_DEVICE = "cuda" if torch.cuda.is_available() else "cpu"


class BaseModelTraining(luigi.Task):
    __metaclass__ = abc.ABCMeta

    project: str = luigi.ChoiceParameter(choices=PROJECTS.keys())

    data_transformation: str = luigi.ChoiceParameter(choices=TORCH_DATA_TRANSFORMATIONS.keys(), default="none")
    data_transformation_params: dict = luigi.DictParameter(default={})
    test_size: float = luigi.FloatParameter(default=0.0)
    dataset_split_method: str = luigi.ChoiceParameter(choices=["holdout", "k_fold"], default="holdout")
    val_size: float = luigi.FloatParameter(default=0.2)
    n_splits: int = luigi.IntParameter(default=5)
    split_index: int = luigi.IntParameter(default=0)
    data_frames_preparation_extra_params: dict = luigi.DictParameter(default={})
    sampling_strategy: str = luigi.ChoiceParameter(choices=["oversample", "undersample", "none"], default="none")
    balance_fields: List[str] = luigi.ListParameter(default=[])
    sampling_proportions: Dict[str, Dict[str, float]] = luigi.DictParameter(default={})
    use_sampling_in_validation: bool = luigi.BoolParameter(default=False)
    eq_filters: Dict[str, any] = luigi.DictParameter(default={})
    neq_filters: Dict[str, any] = luigi.DictParameter(default={})
    isin_filters: Dict[str, any] = luigi.DictParameter(default={})

    seed: int = luigi.IntParameter(default=SEED)

    def requires(self):
        return self.project_config.prepare_data_frames_task(test_size=self.test_size,
                                                            dataset_split_method=self.dataset_split_method,
                                                            val_size=self.val_size,
                                                            n_splits=self.n_splits,
                                                            split_index=self.split_index,
                                                            sampling_strategy=self.sampling_strategy,
                                                            sampling_proportions=self.sampling_proportions,
                                                            balance_fields=self.balance_fields or self.project_config.default_balance_fields,
                                                            use_sampling_in_validation=self.use_sampling_in_validation,
                                                            eq_filters=self.eq_filters,
                                                            neq_filters=self.neq_filters,
                                                            isin_filters=self.isin_filters,
                                                            seed=self.seed,
                                                            **self.data_frames_preparation_extra_params)

    def output(self):
        return luigi.LocalTarget(get_task_dir(self.__class__, self.task_id))

    @property
    def project_config(self):
        return PROJECTS[self.project]

    def _save_params(self):
        with open(get_params_path(self.output().path), "w") as params_file:
            json.dump(self.param_kwargs, params_file, default=lambda o: dict(o), indent=4)
        for key, value in self.param_kwargs.items():
            mlflow.log_param(key, value)

    def get_data_transformation(self):
        transformation = TORCH_DATA_TRANSFORMATIONS[self.data_transformation](**self.data_transformation_params) \
            if self.data_transformation != "none" else None
        return transformation

    @property
    def train_data_frame_path(self) -> str:
        return self.input()[0].path

    @property
    def val_data_frame_path(self) -> str:
        return self.input()[1].path

    @property
    def test_data_frame_path(self) -> str:
        return self.input()[2].path

    @property
    def metadata_data_frame_path(self) -> Optional[str]:
        if len(self.input()) > 3:
            return self.input()[3].path
        else:
            return None

    @property
    def metadata_data_frame(self) -> Optional[pd.DataFrame]:
        if not hasattr(self, "_metadata_data_frame"):
            self._metadata_data_frame = pd.read_csv(self.metadata_data_frame_path) \
                if self.metadata_data_frame_path else None
        return self._metadata_data_frame

    @property
    def train_data_frame(self) -> pd.DataFrame:
        if not hasattr(self, "_train_data_frame"):
            self._train_data_frame = pd.read_csv(self.train_data_frame_path)
        return self._train_data_frame

    @property
    def val_data_frame(self) -> pd.DataFrame:
        if not hasattr(self, "_val_data_frame"):
            self._val_data_frame = pd.read_csv(self.val_data_frame_path)
        return self._val_data_frame

    @property
    def test_data_frame(self) -> pd.DataFrame:
        if not hasattr(self, "_test_data_frame"):
            self._test_data_frame = pd.read_csv(self.test_data_frame_path)
        return self._test_data_frame

    @property
    def negative_indices_generator(self) -> NegativeIndicesGenerator:
        if not hasattr(self, "_negative_indices_generator"):
            self._negative_indices_generator = NegativeIndicesGenerator(
                pd.concat([self.train_data_frame, self.val_data_frame, self.test_data_frame]),
                self.metadata_data_frame,
                [input_column.name for input_column in self.project_config.input_columns
                 if input_column.type == IOType.INDEX],
                self.project_config.possible_negative_indices_columns)
        return self._negative_indices_generator

    @property
    def train_dataset(self) -> Dataset:
        if not hasattr(self, "_train_dataset"):
            self._train_dataset = self.project_config.dataset_class(
                self.train_data_frame, self.metadata_data_frame, self.project_config,
                transformation=self.get_data_transformation(),
                negative_indices_generator=self.negative_indices_generator, **self.project_config.dataset_extra_params)
        return self._train_dataset

    @property
    def val_dataset(self) -> Dataset:
        if not hasattr(self, "_val_dataset"):
            self._val_dataset = self.project_config.dataset_class(
                self.val_data_frame, self.metadata_data_frame, self.project_config,
                transformation=self.get_data_transformation(),
                negative_indices_generator=self.negative_indices_generator, **self.project_config.dataset_extra_params)
        return self._val_dataset

    @property
    def test_dataset(self) -> Dataset:
        if not hasattr(self, "_test_dataset"):
            self._test_dataset = self.project_config.dataset_class(
                self.test_data_frame, self.metadata_data_frame, self.project_config,
                negative_indices_generator=self.negative_indices_generator, ** self.project_config.dataset_extra_params)
        return self._test_dataset

    @property
    def n_users(self):
        if not hasattr(self, "_n_users"):
            self._n_users = int(self.train_data_frame.iloc[0][self.project_config.n_users_column])
        return self._n_users

    @property
    def n_items(self):
        if not hasattr(self, "_n_items"):
            self._n_items = int(self.train_data_frame.iloc[0][self.project_config.n_items_column])
        return self._n_items

    @abc.abstractmethod
    def train(self):
        pass

    def run(self):
        np.random.seed(self.seed)

        mlflow.set_experiment(self.__class__.__name__)
        with mlflow.start_run(run_name=self.task_id):
            os.makedirs(self.output().path, exist_ok=True)
            self._save_params()
            try:
                self.train()
            except Exception:
                shutil.rmtree(self.output().path)
                raise
            finally:
                if self.device == "cuda":
                    CudaRepository.put_available_device(self.device_id)


class BaseTorchModelTraining(BaseModelTraining):
    __metaclass__ = abc.ABCMeta

    device: str = luigi.ChoiceParameter(choices=["cpu", "cuda"], default=DEFAULT_DEVICE)

    mode: str = luigi.ChoiceParameter(choices=["fit", "lr_find"], default="fit")
    lr_find_iterations: int = luigi.IntParameter(default=100)
    batch_size: int = luigi.IntParameter(default=500)
    epochs: int = luigi.IntParameter(default=100)
    optimizer: str = luigi.ChoiceParameter(choices=TORCH_OPTIMIZERS.keys(), default="adam")
    optimizer_params: dict = luigi.DictParameter(default={})
    learning_rate: float = luigi.FloatParameter(1e-3)
    lr_scheduler: str = luigi.ChoiceParameter(choices=TORCH_LR_SCHEDULERS.keys(), default=None)
    lr_scheduler_params: dict = luigi.DictParameter(default={})
    loss_function: str = luigi.ChoiceParameter(choices=TORCH_LOSS_FUNCTIONS.keys(), default="mse")
    loss_function_params: dict = luigi.DictParameter(default={})
    gradient_norm_clipping: float = luigi.FloatParameter(default=0.0)
    gradient_norm_clipping_type: float = luigi.IntParameter(default=2)
    early_stopping_patience: int = luigi.IntParameter(default=10)
    early_stopping_min_delta: float = luigi.FloatParameter(default=1e-6)
    monitor_metric: str = luigi.Parameter(default="val_loss")
    monitor_mode: str = luigi.Parameter(default="min")
    generator_workers: int = luigi.IntParameter(default=min(multiprocessing.cpu_count(), 20))
    pin_memory: bool = luigi.BoolParameter(default=False)

    metrics = luigi.ListParameter(default=["loss"])

    @property
    def resources(self):
        return {"cuda": 1} if self.device == "cuda" else {}

    @property
    def device_id(self):
        if not hasattr(self, "_device_id"):
            if self.device == "cuda":
                self._device_id = CudaRepository.get_avaliable_device()
            else:
                self._device_id = None
        return self._device_id

    @abc.abstractmethod
    def create_module(self) -> nn.Module:
        pass

    def train(self):
        if self.device == "cuda":
            torch.cuda.set_device(self.device_id)

        torch.manual_seed(self.seed)
        dict(fit=self.fit, lr_find=self.lr_find)[self.mode]()

    def fit(self):
        train_loader = self.get_train_generator()
        val_loader = self.get_val_generator()
        module = self.create_module()

        summary_path = os.path.join(self.output().path, "summary.txt")
        with open(summary_path, "w") as summary_file:
            with redirect_stdout(summary_file):
                sample_input = default_convert(self.train_dataset[0][0])
                summary(module, sample_input)
        mlflow.log_artifact(summary_path)

        trial = self.create_trial(module)

        try:
            trial.with_generators(train_generator=train_loader, val_generator=val_loader).run(epochs=self.epochs)
        except KeyboardInterrupt:
            print("Finishing the training at the request of the user...")

        history_df = pd.read_csv(get_history_path(self.output().path))

        plot_history(history_df).savefig(os.path.join(self.output().path, "history.jpg"))

        mlflow.log_artifact(get_weights_path(self.output().path))
        self.after_fit()

    def after_fit(self):
        pass

    def lr_find(self):
        train_loader = self.get_train_generator()

        self.learning_rate = 1e-6
        lr_finder = LearningRateFinder(min(len(train_loader), self.lr_find_iterations), self.learning_rate)

        module = self.create_module()

        trial = Trial(module, self._get_optimizer(module), self._get_loss_function(), callbacks=[lr_finder]) \
            .with_train_generator(train_loader) \
            .to(self.torch_device)

        trial.run(epochs=1)

        loss_per_lr_path = os.path.join(self.output().path, "loss_per_lr.jpg")
        loss_derivatives_per_lr_path = os.path.join(self.output().path, "loss_derivatives_per_lr.jpg")

        plot_loss_per_lr(lr_finder.learning_rates, lr_finder.loss_values) \
            .savefig(loss_per_lr_path)
        plot_loss_derivatives_per_lr(lr_finder.learning_rates, lr_finder.get_loss_derivatives(5)) \
            .savefig(loss_derivatives_per_lr_path)

        mlflow.log_artifact(loss_per_lr_path)
        mlflow.log_artifact(loss_derivatives_per_lr_path)

    def create_trial(self, module: nn.Module) -> Trial:
        loss_function = self._get_loss_function()
        trial = Trial(module, self._get_optimizer(module), loss_function, callbacks=self._get_callbacks(),
                      metrics=self.metrics).to(self.torch_device)
        if hasattr(loss_function, "torchbearer_state"):
            loss_function.torchbearer_state = trial.state
        return trial

    def _get_loss_function(self):
        return TORCH_LOSS_FUNCTIONS[self.loss_function](**self.loss_function_params)

    def _get_optimizer(self, module) -> Optimizer:
        return TORCH_OPTIMIZERS[self.optimizer](module.parameters(), lr=self.learning_rate,
                                                **self.optimizer_params)

    def _get_callbacks(self):
        callbacks = [
            *self._get_extra_callbacks(),
            ModelCheckpoint(get_weights_path(self.output().path), save_best_only=True, monitor=self.monitor_metric,
                            mode=self.monitor_mode),
            EarlyStopping(patience=self.early_stopping_patience, min_delta=self.early_stopping_min_delta,
                          monitor=self.monitor_metric, mode=self.monitor_mode),
            CSVLogger(get_history_path(self.output().path)), MLFlowLogger(),
            TensorBoard(get_tensorboard_logdir(self.task_id), write_graph=False),
        ]
        if self.gradient_norm_clipping:
            callbacks.append(GradientNormClipping(self.gradient_norm_clipping, self.gradient_norm_clipping_type))
        if self.lr_scheduler:
            callbacks.append(TORCH_LR_SCHEDULERS[self.lr_scheduler](**self.lr_scheduler_params))
        return callbacks

    def _get_extra_callbacks(self):
        return []

    def get_trained_module(self) -> nn.Module:
        module = self.create_module().to(self.torch_device)
        state_dict = torch.load(get_weights_path(self.output().path), map_location=self.torch_device)
        module.load_state_dict(state_dict["model"])
        module.eval()
        return module

    @property
    def torch_device(self) -> torch.device:
        if not hasattr(self, "_torch_device"):
            if self.device == "cuda":
                self._torch_device = torch.device(f"cuda:{self.device_id}")
            else:
                self._torch_device = torch.device("cpu")
        return self._torch_device

    def get_train_generator(self) -> DataLoader:
        return NoAutoCollationDataLoader(self.train_dataset, batch_size=self.batch_size, shuffle=True,
                                         num_workers=self.generator_workers,
                                         pin_memory=self.pin_memory if self.device == "cuda" else False)

    def get_val_generator(self) -> DataLoader:
        return NoAutoCollationDataLoader(self.val_dataset, batch_size=self.batch_size, shuffle=False,
                                         num_workers=self.generator_workers,
                                         pin_memory=self.pin_memory if self.device == "cuda" else False)

    def get_test_generator(self) -> DataLoader:
        return NoAutoCollationDataLoader(self.test_dataset, batch_size=self.batch_size, shuffle=False,
                                         num_workers=self.generator_workers,
                                         pin_memory=True if self.device == "cuda" else False)


def load_torch_model_training_from_task_dir(model_cls: Type[BaseTorchModelTraining],
                                            task_dir: str) -> BaseTorchModelTraining:
    return model_cls(**get_params(task_dir))


def load_torch_model_training_from_task_id(model_cls: Type[BaseTorchModelTraining],
                                           task_id: str) -> BaseTorchModelTraining:
    task_dir = get_task_dir(model_cls, task_id)

    return load_torch_model_training_from_task_dir(model_cls, task_dir)<|MERGE_RESOLUTION|>--- conflicted
+++ resolved
@@ -35,13 +35,8 @@
     MaskingNoiseCorruptionTransformation, SaltAndPepperNoiseCorruptionTransformation, NegativeIndicesGenerator
 from recommendation.files import get_params_path, get_weights_path, get_params, get_history_path, \
     get_tensorboard_logdir, get_task_dir
-<<<<<<< HEAD
-from recommendation.loss import FocalLoss, BayesianPersonalizedRankingTripletLoss, VAELoss, FocalVAELoss, \
-    AttentiveVAELoss
-=======
 from recommendation.loss import FocalLoss, BayesianPersonalizedRankingTripletLoss, VAELoss, \
     FocalVAELoss, AttentiveVAELoss, WeightedTripletLoss
->>>>>>> 1ce60986
 from recommendation.plot import plot_history, plot_loss_per_lr, plot_loss_derivatives_per_lr
 from recommendation.summary import summary
 from recommendation.task.config import PROJECTS, IOType
@@ -61,12 +56,8 @@
                             mlm=nn.MultiLabelMarginLoss,
                             focal=FocalLoss, triplet_margin=nn.TripletMarginLoss,
                             bpr_triplet=BayesianPersonalizedRankingTripletLoss, vae_loss=VAELoss,
-<<<<<<< HEAD
-                            focal_vae_loss=FocalVAELoss, attentive_vae_loss=AttentiveVAELoss)
-=======
-                            focal_vae_loss=FocalVAELoss, attentive_vae_loss=AttentiveVAELoss, 
+                            focal_vae_loss=FocalVAELoss, attentive_vae_loss=AttentiveVAELoss,
                             weighted_triplet=WeightedTripletLoss)
->>>>>>> 1ce60986
 TORCH_ACTIVATION_FUNCTIONS = dict(relu=F.relu, selu=F.selu, tanh=F.tanh, sigmoid=F.sigmoid, linear=F.linear)
 TORCH_WEIGHT_INIT = dict(lecun_normal=lecun_normal_init, he=he_init, xavier_normal=xavier_normal)
 TORCH_DROPOUT_MODULES = dict(dropout=nn.Dropout, alpha=nn.AlphaDropout)
