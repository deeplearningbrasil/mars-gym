--- conflicted
+++ resolved
@@ -21,12 +21,8 @@
 from recommendation.model.bandit import BanditPolicy, BANDIT_POLICIES
 from recommendation.torch import NoAutoCollationDataLoader, FasterBatchSampler
 from recommendation.files import get_interaction_dir
-<<<<<<< HEAD
 from recommendation.files import get_history_path, get_simulator_datalog_path, get_interator_datalog_path, get_ground_truth_datalog_path
 from recommendation.data import literal_eval_array_columns
-=======
-
->>>>>>> 58ebd0ef
 
 class BanditAgent(object):
 
@@ -67,28 +63,6 @@
 
     @property
     def obs_columns(self) -> List[str]:
-<<<<<<< HEAD
-        return [self.project_config.user_column.name] + [
-            column.name for column in self.project_config.other_input_columns] + [self.project_config.available_space_column.name]
-
-    # def _get_batch_of_arm_indices(self, ob: np.ndarray) -> List[List[int]]:
-    #     return [
-    #         self.unique_items
-    #         for _ in range(len(ob))
-    #     ]
-    def _get_batch_of_arm_indices(self, ob: np.ndarray) -> List[List[int]]:
-        return [
-            self.unique_items
-                if len(self.env_data_frame.iloc[i][self.project_config.available_space_column.name]) == 0
-                    else self.env_data_frame.iloc[i][self.project_config.available_space_column.name] 
-            for i in range(len(ob))
-        ]
-
-    def _get_batch_of_arm_scores(self, agent: BanditAgent, batch_dataset: Dataset,
-                                 arm_indices: List[List[int]]) -> List[List[float]]:
-        
-        batch_sampler = FasterBatchSampler(batch_dataset, self.batch_size, shuffle=False)
-=======
         if not hasattr(self, "_obs_columns"):
             self._obs_columns = [self.project_config.user_column.name] + [
                 column.name for column in self.project_config.other_input_columns]
@@ -101,7 +75,6 @@
 
     def _get_arm_scores(self, agent: BanditAgent, ob_dataset: Dataset) -> List[float]:
         batch_sampler = FasterBatchSampler(ob_dataset, self.batch_size, shuffle=False)
->>>>>>> 58ebd0ef
         generator     = NoAutoCollationDataLoader(
                             ob_dataset,
                             batch_sampler=batch_sampler, num_workers=self.generator_workers,
@@ -117,40 +90,6 @@
         scores_tensor: torch.Tensor = model_output if isinstance(model_output, torch.Tensor) else model_output[0][0]
         scores: List[float] = scores_tensor.cpu().numpy().reshape(-1).tolist()
 
-<<<<<<< HEAD
-        scores_per_ob: List[List[float]] = []
-        
-        for arms in arm_indices:
-            scores_per_ob.append(scores[:len(arms)])
-            scores = scores[len(arms):]
-
-        return scores_per_ob
-
-    def _create_batch_dataset(self, ob: np.ndarray,
-                              batch_of_arm_indices: List[List[int]]) -> Dataset:
-        ob_df                  = pd.DataFrame(columns=self.obs_columns, data=ob)
-        indexed_arm_indices    = np.array([[index, arm_index]
-                                        for index, arm_indices in zip(ob_df.index, batch_of_arm_indices)
-                                        for arm_index in arm_indices])
-        
-        indexed_arm_indices_df = pd.DataFrame(columns=[self.project_config.item_column.name],
-                                              data=indexed_arm_indices[:, 1],
-                                              index=indexed_arm_indices[:, 0])
-        ob_df = ob_df.join(indexed_arm_indices_df)
-
-        # if len(self.known_observations_data_frame) > 0:
-        #     ob_df = ob_df.drop(columns=[self.project_config.hist_view_column_name,
-        #                                 self.project_config.hist_output_column_name])
-        #     hist_count_df = self.known_observations_data_frame.groupby(
-        #         [self.project_config.user_column.name, self.project_config.item_column.name]) \
-        #         .agg({self.project_config.hist_view_column_name: 'max',
-        #               self.project_config.hist_output_column_name: 'max'}).reset_index()
-        #     ob_df = ob_df.merge(hist_count_df, how='left', on=[self.project_config.user_column.name,
-        #                                                        self.project_config.item_column.name]).fillna(0)
-        # else:
-        #     ob_df[self.project_config.hist_view_column_name] = 0
-        #     ob_df[self.project_config.hist_output_column_name] = 0
-=======
         return scores
 
     def _create_ob_dataset(self, ob: dict, arm_indices: List[int]) -> Dataset:
@@ -161,7 +100,7 @@
 
         if len(self.known_observations_data_frame) > 0:
             ob_df = ob_df.drop(columns=[self.project_config.hist_view_column_name,
-                                        self.project_config.hist_output_column_name])
+                                        self.project_config.hist_output_column_name], errors= 'ignore')
             hist_count_df = self.known_observations_data_frame.groupby(
                 [self.project_config.user_column.name, self.project_config.item_column.name]) \
                 .agg({self.project_config.hist_view_column_name: 'max',
@@ -171,7 +110,6 @@
         else:
             ob_df[self.project_config.hist_view_column_name] = 0
             ob_df[self.project_config.hist_output_column_name] = 0
->>>>>>> 58ebd0ef
 
         if self.project_config.output_column.name not in ob_df.columns:
             ob_df[self.project_config.output_column.name] = 1
@@ -195,21 +133,9 @@
             
         return self._known_observations_data_frame
 
-<<<<<<< HEAD
-    def _accumulate_known_observations(self, ob: np.ndarray, action: np.ndarray, reward: np.ndarray):
-        data      = np.concatenate((ob, action.reshape(-1, 1), reward.reshape(-1, 1)), axis=1)
-
-        columns   = self.obs_columns + [self.project_config.item_column.name, self.project_config.output_column.name]
-        df_append = pd.DataFrame(
-                    columns=columns,
-                    data=data).astype(self.known_observations_data_frame[columns].dtypes)
-
-        df = pd.concat([self.known_observations_data_frame, df_append], ignore_index=True)
-=======
     def _accumulate_known_observations(self, ob: dict, action: int, reward: float):
         new_row = {**ob, self.project_config.item_column.name: action, self.project_config.output_column.name: reward}
         self._known_observations_data_frame = self.known_observations_data_frame.append(new_row, ignore_index=True)
->>>>>>> 58ebd0ef
 
         self._create_hist_columns(self.known_observations_data_frame)
 
@@ -316,12 +242,13 @@
     @property
     def env_data_frame(self) -> pd.DataFrame:
         if not hasattr(self, "_env_data_frame"):
-            env_dataset = self.interactions_data_frame.loc[
-                            self.interactions_data_frame[self.project_config.output_column.name] == 1, 
-                            self.obs_columns + [self.project_config.item_column.name]]
-
-            literal_eval_array_columns(env_dataset, [self.project_config.available_space_column])
-            self._env_data_frame = env_dataset
+            env_columns = self.obs_columns + [self.project_config.item_column.name]
+            if self.project_config.available_arms_column_name:
+                env_columns += [self.project_config.available_arms_column_name]
+                self.interactions_data_frame[self.project_config.available_arms_column_name] = parallel_literal_eval(
+                    self.interactions_data_frame[self.project_config.available_arms_column_name])
+            self._env_data_frame = self.interactions_data_frame.loc[self.interactions_data_frame[self.project_config.output_column.name] == 1, env_columns]
+
 
         return self._env_data_frame
 
@@ -329,21 +256,7 @@
         os.makedirs(self.output().path, exist_ok=True)
         self._save_params()
 
-<<<<<<< HEAD
-
-
-        env: RecSysEnv = gym.make('recsys-v0', dataset=self.env_data_frame, item_column=self.project_config.item_column.name,
-                                  obs_batch_size=self.obs_batch_size)
-=======
-        env_columns = self.obs_columns + [self.project_config.item_column.name]
-        if self.project_config.available_arms_column_name:
-            env_columns += [self.project_config.available_arms_column_name]
-            self.interactions_data_frame[self.project_config.available_arms_column_name] = parallel_literal_eval(
-                self.interactions_data_frame[self.project_config.available_arms_column_name])
-        env_dataset = self.interactions_data_frame.loc[
-                        self.interactions_data_frame[self.project_config.output_column.name] == 1, env_columns]
-        env: RecSysEnv = gym.make('recsys-v0', dataset=env_dataset, item_column=self.project_config.item_column.name)
->>>>>>> 58ebd0ef
+        env: RecSysEnv = gym.make('recsys-v0', dataset=self.env_data_frame, item_column=self.project_config.item_column.name)
         env.seed(42)
 
         agent: BanditAgent = self.create_agent()
@@ -357,11 +270,12 @@
             while True:
                 interactions += 1
 
-                arm_indices = self._get_arm_indices(ob)
-                ob_dataset = self._create_ob_dataset(ob, arm_indices)
+                arm_indices  = self._get_arm_indices(ob)
+
+                ob_dataset   = self._create_ob_dataset(ob, arm_indices)
                 arm_contexts = ob_dataset[:len(ob_dataset)][0]
-                arm_scores = self._get_arm_scores(agent, ob_dataset) if agent.bandit.reward_model else None
-                action = agent.act(arm_indices, arm_contexts, arm_scores)
+                arm_scores   = self._get_arm_scores(agent, ob_dataset) if agent.bandit.reward_model else None
+                action       = agent.act(arm_indices, arm_contexts, arm_scores)
 
                 new_ob, reward, done, info = env.step(action)
                 rewards.append(reward)
