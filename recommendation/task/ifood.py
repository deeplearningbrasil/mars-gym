import functools
import functools
import json
import math
import os
from itertools import starmap
from multiprocessing.pool import Pool
from typing import Dict, Tuple, List

import luigi
import numpy as np
import pandas as pd
import torch
from tqdm import tqdm

from recommendation.data import literal_eval_array_columns
from recommendation.plot import plot_histogram
from recommendation.rank_metrics import average_precision, ndcg_at_k, prediction_coverage_at_k, personalization_at_k
from recommendation.task.data_preparation.ifood import PrepareIfoodIndexedOrdersTestData, \
    ListAccountMerchantTuplesForIfoodIndexedOrdersTestData, ProcessRestaurantContentDataset, \
    PrepareRestaurantContentDataset, \
    CreateInteractionDataset, GenerateIndicesForAccountsAndMerchantsOfSessionTrainDataset, \
    IndexAccountsAndMerchantsOfSessionTrainDataset
from recommendation.task.evaluation import BaseEvaluationTask
from recommendation.utils import chunks, parallel_literal_eval


def _sort_merchants_by_tuple_score(account_idx: int, merchant_idx_list: List[int],
                                   scores_per_tuple: Dict[Tuple[int, int], float]) -> List[int]:
    scores = list(map(lambda merchant_idx: scores_per_tuple.get((account_idx, merchant_idx), -1.0), merchant_idx_list))
    return [merchant_idx for _, merchant_idx in sorted(zip(scores, merchant_idx_list), reverse=True)]


def _sort_merchants_by_merchant_score(merchant_idx_list: List[int], scores_per_merchant: Dict[int, float]) -> List[int]:
    scores = list(map(lambda merchant_idx: scores_per_merchant[merchant_idx], merchant_idx_list))
    return [merchant_idx for _, merchant_idx in
                                sorted(zip(scores, merchant_idx_list), reverse=True)]


def _create_relevance_list(sorted_merchant_idx_list: List[int], ordered_merchant_idx: int) -> List[int]:
    return [1 if merchant_idx == ordered_merchant_idx else 0 for merchant_idx in sorted_merchant_idx_list]


def _generate_relevance_list(account_idx: int, ordered_merchant_idx: int, merchant_idx_list: List[int],
                             scores_per_tuple: Dict[Tuple[int, int], float]) -> List[int]:
    scores = list(map(lambda merchant_idx: scores_per_tuple.get((account_idx, merchant_idx), -1.0), merchant_idx_list))
    sorted_merchant_idx_list = [merchant_idx for _, merchant_idx in
                                sorted(zip(scores, merchant_idx_list), reverse=True)]
    return [1 if merchant_idx == ordered_merchant_idx else 0 for merchant_idx in sorted_merchant_idx_list]


def _generate_random_relevance_list(ordered_merchant_idx: int, merchant_idx_list: List[int]) -> List[int]:
    np.random.shuffle(merchant_idx_list)
    return _create_relevance_list(merchant_idx_list, ordered_merchant_idx)


def _generate_relevance_list_from_merchant_scores(ordered_merchant_idx: int, merchant_idx_list: List[int],
                                                  scores_per_merchant: Dict[int, float]) -> List[int]:
    scores = list(map(lambda merchant_idx: scores_per_merchant[merchant_idx], merchant_idx_list))
    sorted_merchant_idx_list = [merchant_idx for _, merchant_idx in
                                sorted(zip(scores, merchant_idx_list), reverse=True)]
    return [1 if merchant_idx == ordered_merchant_idx else 0 for merchant_idx in sorted_merchant_idx_list]


class SortMerchantListsForIfoodModel(BaseEvaluationTask):
    batch_size: int = luigi.IntParameter(default=100000)

    # num_processes: int = luigi.IntParameter(default=os.cpu_count())

    def requires(self):
        test_size = self.model_training.requires().session_test_size
        return PrepareIfoodIndexedOrdersTestData(test_size=test_size), \
               ListAccountMerchantTuplesForIfoodIndexedOrdersTestData(test_size=test_size)

    def output(self):
        return luigi.LocalTarget(
            os.path.join("output", "evaluation", self.__class__.__name__, "results",
                         self.model_task_id, "orders_with_sorted_merchants.csv"))

    def _generate_batch_tensors(self, rows: pd.DataFrame, pool: Pool) -> List[torch.Tensor]:
        return [torch.tensor(rows[input_column.name].values, dtype=torch.int64)
                    .to(self.model_training.torch_device)
                for input_column in self.model_training.project_config.input_columns]

    def _evaluate_account_merchant_tuples(self) -> Dict[Tuple[int, int], float]:
        print("Reading tuples files...")
        tuples_df = pd.read_parquet(self.input()[1].path)

        assert self.model_training.project_config.input_columns[0].name == "account_idx"
        assert self.model_training.project_config.input_columns[1].name == "merchant_idx"

        print("Loading trained model...")
        module = self.model_training.get_trained_module()
        scores: List[float] = []
        print("Running the model for every account and merchant tuple...")
        with Pool(os.cpu_count()) as pool:
            for indices in tqdm(chunks(range(len(tuples_df)), self.batch_size),
                                total=math.ceil(len(tuples_df) / self.batch_size)):
                rows: pd.DataFrame = tuples_df.iloc[indices]
                inputs = self._generate_batch_tensors(rows, pool)
                batch_scores: torch.Tensor = module(*inputs)
                scores.extend(batch_scores.detach().cpu().numpy())

        print("Creating the dictionary of scores...")
        return {(account_idx, merchant_idx): score for account_idx, merchant_idx, score
                in tqdm(zip(tuples_df["account_idx"], tuples_df["merchant_idx"], scores), total=len(scores))}

    def run(self):
        os.makedirs(os.path.split(self.output().path)[0], exist_ok=True)

        scores_per_tuple = self._evaluate_account_merchant_tuples()

        print("Reading the orders DataFrame...")
        orders_df: pd.DataFrame = pd.read_parquet(self.input()[0].path)

        print("Filtering orders where the ordered merchant isn't in the list...")
        orders_df = orders_df[orders_df.apply(lambda row: row["merchant_idx"] in row["merchant_idx_list"], axis=1)]

        print("Sorting the merchant lists")
        orders_df["sorted_merchant_idx_list"] = list(tqdm(
            starmap(functools.partial(_sort_merchants_by_tuple_score, scores_per_tuple=scores_per_tuple),
                    zip(orders_df["account_idx"], orders_df["merchant_idx_list"])),
            total=len(orders_df)))

        print("Creating the relevance lists...")
        orders_df["relevance_list"] = list(tqdm(
            starmap(_create_relevance_list, zip(orders_df["sorted_merchant_idx_list"], orders_df["merchant_idx"])),
            total=len(orders_df)))

        # with mp.Manager() as manager:
        #     shared_scores_per_tuple: Dict[Tuple[int, int], float] = manager.dict(scores_per_tuple)
        #     with manager.Pool(self.num_processes) as p:
        #         orders_df["relevance_list"] = list(tqdm(
        #             starmap(functools.partial(_generate_relevance_list, scores_per_tuple=shared_scores_per_tuple),
        #                     zip(orders_df["account_idx"], orders_df["merchant_idx"], orders_df["merchant_idx_list"])),
        #             total=len(orders_df)))

        print("Saving the output file...")

        plot_histogram(scores_per_tuple.values()).savefig(
            os.path.join(os.path.split(self.output().path)[0], "scores_histogram.jpg"))
        orders_df[["session_id", "sorted_merchant_idx_list", "relevance_list"]].to_csv(self.output().path, index=False)


class SortMerchantListsForAutoEncoderIfoodModel(SortMerchantListsForIfoodModel):
    variational = luigi.BoolParameter(default=False)
    attentive = luigi.BoolParameter(default=False)
    context = luigi.BoolParameter(default=False)

    batch_size: int = luigi.IntParameter(default=500)

    def _eval_buys_per_merchant_column(self, df: pd.DataFrame):
        if len(df) > 0 and type(df.iloc[0]["buys_per_merchant"]) is str:
            df["buys_per_merchant"] = parallel_literal_eval(df["buys_per_merchant"])
        return df

    def _evaluate_account_merchant_tuples(self) -> Dict[Tuple[int, int], float]:
        assert self.model_training.project_config.input_columns[0].name == "buys_per_merchant"
        assert self.model_training.project_config.output_column.name == "buys_per_merchant"

        print("Reading tuples files...")
        tuples_df = pd.read_parquet(self.input()[1].path)

        print("Grouping by account index...")
        merchant_indices_per_account_idx: pd.Series = tuples_df.groupby('account_idx')['merchant_idx'].apply(list)
        del tuples_df

        print("Reading train, val and test DataFrames...")
        train_df = self._eval_buys_per_merchant_column(pd.read_csv(self.model_training.input()[0].path))
        val_df = self._eval_buys_per_merchant_column(pd.read_csv(self.model_training.input()[1].path))
        test_df = self._eval_buys_per_merchant_column(pd.read_csv(self.model_training.input()[2].path))
        df: pd.DataFrame = pd.concat((train_df, val_df, test_df))

        # Needed if split_per_user=False
        df = df.groupby("account_idx")["buys_per_merchant"] \
            .apply(lambda lists: [inner for outer in lists for inner in outer]).reset_index()

        print("Loading trained model...")
        module = self.model_training.get_trained_module()

        scores_per_tuple: List[Tuple[Tuple[int, int], float]] = []

        print("Running the model for every account and merchant tuple...")
        for indices in tqdm(chunks(range(len(df)), self.batch_size),
                            total=math.ceil(len(df) / self.batch_size)):
            rows: pd.DataFrame = df.iloc[indices]

            i, j, data = zip(
                *((index, int(t[0]), t[1]) for index, row in enumerate(rows["buys_per_merchant"])
                  for t in row))
            batch_tensor = torch.sparse_coo_tensor(
                indices=torch.tensor([i, j]),
                values=torch.tensor(data),
                size=[len(rows), self.model_training.n_items]).to(self.model_training.torch_device)

            batch_output_tensor = None
            if self.context:
                batch_context = torch.tensor(rows['account_idx'].values).to(self.model_training.torch_device)
                batch_output_tensor = module(batch_tensor, batch_context)
            else:
                batch_output_tensor = module(batch_tensor)

            if self.attentive:
                batch_output_tensor, _, _, _, _ = batch_output_tensor
            elif self.variational:
                batch_output_tensor, _, _ = batch_output_tensor

            batch_output: np.ndarray = batch_output_tensor.detach().cpu().numpy()

            for account_idx, row in zip(rows["account_idx"], batch_output):
                if account_idx in merchant_indices_per_account_idx:
                    merchant_indices = merchant_indices_per_account_idx[account_idx]
                    scores_per_tuple.extend([((account_idx, merchant_idx), row[merchant_idx])
                                             for merchant_idx in merchant_indices])

        print("Creating the dictionary of scores...")
        return dict(scores_per_tuple)


class SortMerchantListsTripletWeightedModel(SortMerchantListsForIfoodModel):

    def _generate_batch_tensors(self, rows: pd.DataFrame, pool: Pool) -> List[torch.Tensor]:
        assert self.model_training.project_config.input_columns[0].name == 'account_idx'
        assert self.model_training.project_config.input_columns[1].name == 'merchant_idx'

        return [torch.tensor(rows[column].values, dtype=torch.int64)
                    .to(self.model_training.torch_device)
                for column in ['account_idx', 'merchant_idx']]


class EvaluateIfoodModel(BaseEvaluationTask):
    num_processes: int = luigi.IntParameter(default=os.cpu_count())

    def requires(self):
        return SortMerchantListsForIfoodModel(model_module=self.model_module, model_cls=self.model_cls,
                                              model_task_id=self.model_task_id)

    def output(self):
        model_path = os.path.join("output", "evaluation", self.__class__.__name__, "results",
                                  self.model_task_id)
        return luigi.LocalTarget(os.path.join(model_path, "orders_with_metrics.csv")), \
               luigi.LocalTarget(os.path.join(model_path, "metrics.json")),

    def read_evaluation_data_frame(self) -> pd.DataFrame:
        return pd.read_csv(self.input().path)

    @property
    def n_items(self):
        return self.model_training.n_items

    def run(self):
        os.makedirs(os.path.split(self.output()[0].path)[0], exist_ok=True)

        df: pd.DataFrame = self.read_evaluation_data_frame()

        with Pool(self.num_processes) as p:
            df["sorted_merchant_idx_list"] = parallel_literal_eval(df["sorted_merchant_idx_list"], pool=p)
            df["relevance_list"] = parallel_literal_eval(df["relevance_list"], pool=p)

            df["average_precision"] = list(
                tqdm(p.map(average_precision, df["relevance_list"]), total=len(df)))

            df["ndcg_at_5"] = list(
                tqdm(p.map(functools.partial(ndcg_at_k, k=5), df["relevance_list"]), total=len(df)))
            df["ndcg_at_10"] = list(
                tqdm(p.map(functools.partial(ndcg_at_k, k=10), df["relevance_list"]), total=len(df)))
            df["ndcg_at_15"] = list(
                tqdm(p.map(functools.partial(ndcg_at_k, k=15), df["relevance_list"]), total=len(df)))
            df["ndcg_at_20"] = list(
                tqdm(p.map(functools.partial(ndcg_at_k, k=20), df["relevance_list"]), total=len(df)))
            df["ndcg_at_50"] = list(
                tqdm(p.map(functools.partial(ndcg_at_k, k=50), df["relevance_list"]), total=len(df)))

        catalog = range(self.n_items)

        metrics = {
            "count": len(df),
            "mean_average_precision": df["average_precision"].mean(),
            "ndcg_at_5": df["ndcg_at_5"].mean(),
            "ndcg_at_10": df["ndcg_at_10"].mean(),
            "ndcg_at_15": df["ndcg_at_15"].mean(),
            "ndcg_at_20": df["ndcg_at_20"].mean(),
            "ndcg_at_50": df["ndcg_at_50"].mean(),
            "coverage_at_5": prediction_coverage_at_k(df["sorted_merchant_idx_list"], catalog, 5),
            "coverage_at_10": prediction_coverage_at_k(df["sorted_merchant_idx_list"], catalog, 10),
            "coverage_at_15": prediction_coverage_at_k(df["sorted_merchant_idx_list"], catalog, 15),
            "coverage_at_20": prediction_coverage_at_k(df["sorted_merchant_idx_list"], catalog, 20),
            "coverage_at_50": prediction_coverage_at_k(df["sorted_merchant_idx_list"], catalog, 50),
            "personalization_at_5": personalization_at_k(df["sorted_merchant_idx_list"], 5),
            "personalization_at_10": personalization_at_k(df["sorted_merchant_idx_list"], 10),
            "personalization_at_15": personalization_at_k(df["sorted_merchant_idx_list"], 15),
            "personalization_at_20": personalization_at_k(df["sorted_merchant_idx_list"], 20),
            "personalization_at_50": personalization_at_k(df["sorted_merchant_idx_list"], 20),
        }

<<<<<<< HEAD
        print(metrics)
=======
        df = df.drop(columns=["sorted_merchant_idx_list", "relevance_list"])
>>>>>>> ad153fda
        df.to_csv(self.output()[0].path)
        with open(self.output()[1].path, "w") as metrics_file:
            json.dump(metrics, metrics_file, indent=4)


class SortMerchantListsRandomly(luigi.Task):
    test_size: float = luigi.FloatParameter(default=0.2)

    def requires(self):
        return PrepareIfoodIndexedOrdersTestData(test_size=self.test_size)

    def output(self):
        return luigi.LocalTarget(
            os.path.join("output", "evaluation", self.__class__.__name__, "results",
                         self.task_id, "orders_with_sorted_merchants.csv"))

    def run(self):
        os.makedirs(os.path.split(self.output().path)[0], exist_ok=True)

        print("Reading the orders DataFrame...")
        orders_df: pd.DataFrame = pd.read_parquet(self.input().path)

        print("Filtering orders where the ordered merchant isn't in the list...")
        orders_df = orders_df[orders_df.apply(lambda row: row["merchant_idx"] in row["merchant_idx_list"], axis=1)]

        print("Sorting the merchant lists")
        orders_df["sorted_merchant_idx_list"] = list(tqdm(
            map(np.random.shuffle, orders_df["merchant_idx_list"]),
            total=len(orders_df)))

        print("Creating the relevance lists...")
        orders_df["relevance_list"] = list(tqdm(
            starmap(_create_relevance_list, zip(orders_df["sorted_merchant_idx_list"], orders_df["merchant_idx"])),
            total=len(orders_df)))

        print("Saving the output file...")
        orders_df[["session_id", "sorted_merchant_idx_list", "relevance_list"]].to_csv(self.output().path, index=False)


class EvaluateIfoodCDAEModel(EvaluateIfoodModel):
    def requires(self):
        return SortMerchantListsForAutoEncoderIfoodModel(model_module=self.model_module, model_cls=self.model_cls,
                                                         model_task_id=self.model_task_id)


class EvaluateIfoodCVAEModel(EvaluateIfoodModel):
    def requires(self):
        return SortMerchantListsForAutoEncoderIfoodModel(model_module=self.model_module, model_cls=self.model_cls,
                                                         model_task_id=self.model_task_id,
                                                         variational=True)


class EvaluateIfoodAttCVAEModel(EvaluateIfoodModel):
    def requires(self):
        return SortMerchantListsForAutoEncoderIfoodModel(model_module=self.model_module, model_cls=self.model_cls,
                                                         model_task_id=self.model_task_id,
                                                         attentive=True)


class EvaluateIfoodHybridCVAEModel(EvaluateIfoodModel):
    def requires(self):
        return SortMerchantListsForAutoEncoderIfoodModel(model_module=self.model_module, model_cls=self.model_cls,
                                                         model_task_id=self.model_task_id, context=True,
                                                         variational=True)


class EvaluateRandomIfoodModel(EvaluateIfoodModel):
    model_task_id: str = luigi.Parameter(default="none")

    def requires(self):
        return SortMerchantListsRandomly(), GenerateIndicesForAccountsAndMerchantsOfSessionTrainDataset()

    def read_evaluation_data_frame(self) -> pd.DataFrame:
        return pd.read_csv(self.input()[0].path)

    @property
    def n_items(self):
        return len(pd.read_csv(self.input()[1][1].path))


class SortMerchantListsByMostPopular(luigi.Task):
    model_task_id: str = luigi.Parameter(default="none")
    test_size: float = luigi.FloatParameter(default=0.2)

    def requires(self):
        return CreateInteractionDataset(test_size=self.test_size), \
               PrepareIfoodIndexedOrdersTestData(test_size=self.test_size)

    def output(self):
        return luigi.LocalTarget(
            os.path.join("output", "evaluation", self.__class__.__name__, "results",
                         self.task_id, "orders_with_sorted_merchants.csv"))

    def run(self):
        os.makedirs(os.path.split(self.output().path)[0], exist_ok=True)

        print("Reading the interactions DataFrame...")
        interactions_df: pd.DataFrame = pd.read_parquet(self.input()[0].path)
        print("Generating the scores")
        scores: pd.Series = interactions_df.groupby("merchant_idx")["buys"].sum()
        scores_dict: Dict[int, float] = {merchant_idx: score for merchant_idx, score
                                         in tqdm(zip(scores.index, scores),
                                                 total=len(scores))}

        print("Reading the orders DataFrame...")
        orders_df: pd.DataFrame = pd.read_parquet(self.input()[1].path)

        print("Filtering orders where the ordered merchant isn't in the list...")
        orders_df = orders_df[orders_df.apply(lambda row: row["merchant_idx"] in row["merchant_idx_list"], axis=1)]

        print("Sorting the merchant lists")
        orders_df["sorted_merchant_idx_list"] = list(tqdm(
            starmap(functools.partial(_sort_merchants_by_merchant_score, scores_per_merchant=scores_dict),
                    zip(orders_df["merchant_idx_list"])),
            total=len(orders_df)))

        print("Creating the relevance lists...")
        orders_df["relevance_list"] = list(tqdm(
            starmap(_create_relevance_list, zip(orders_df["sorted_merchant_idx_list"], orders_df["merchant_idx"])),
            total=len(orders_df)))

        print("Saving the output file...")
        orders_df[["session_id", "sorted_merchant_idx_list", "relevance_list"]].to_csv(self.output().path, index=False)


class EvaluateMostPopularIfoodModel(EvaluateIfoodModel):
    model_task_id: str = luigi.Parameter(default="none")

    def requires(self):
        return SortMerchantListsByMostPopular(), GenerateIndicesForAccountsAndMerchantsOfSessionTrainDataset()

    def read_evaluation_data_frame(self) -> pd.DataFrame:
        return pd.read_csv(self.input()[0].path)

    @property
    def n_items(self):
        return len(pd.read_csv(self.input()[1][1].path))


class SortMerchantListsByMostPopularPerUser(luigi.Task):
    model_task_id: str = luigi.Parameter(default="none")
    test_size: float = luigi.FloatParameter(default=0.2)
    buy_importance: float = luigi.FloatParameter(default=1.0)
    visit_importance: float = luigi.FloatParameter(default=0.0)

    def requires(self):
        return CreateInteractionDataset(test_size=self.test_size), \
               PrepareIfoodIndexedOrdersTestData(test_size=self.test_size)

    def output(self):
        return luigi.LocalTarget(
            os.path.join("output", "evaluation", self.__class__.__name__, "results",
                         self.task_id + "GenerateMostPopularPerUserRelevanceLists_buy_importance=%.2f_visit_importance=%.2f" % (
                             self.buy_importance,
                             self.visit_importance),
                         "orders_with_sorted_merchants.csv"))

    def run(self):
        os.makedirs(os.path.split(self.output().path)[0], exist_ok=True)

        print("Reading the interactions DataFrame...")
        interactions_df: pd.DataFrame = pd.read_parquet(self.input()[0].path)
        print("Generating the scores")
        grouped_interactions = interactions_df.groupby(["account_idx", "merchant_idx"])
        scores: pd.Series = grouped_interactions["buys"].sum() * self.buy_importance \
                            + grouped_interactions["visits"].sum() * self.visit_importance
        scores_per_tuple: Dict[Tuple[int, int], float] = {(account_idx, merchant_idx): score
                                                          for (account_idx, merchant_idx), score
                                                          in tqdm(zip(scores.index, scores), total=len(scores))}

        print("Reading the orders DataFrame...")
        orders_df: pd.DataFrame = pd.read_parquet(self.input()[1].path)

        print("Filtering orders where the ordered merchant isn't in the list...")
        orders_df = orders_df[orders_df.apply(lambda row: row["merchant_idx"] in row["merchant_idx_list"], axis=1)]

        print("Sorting the merchant lists")
        orders_df["sorted_merchant_idx_list"] = list(tqdm(
            starmap(functools.partial(_sort_merchants_by_tuple_score, scores_per_tuple=scores_per_tuple),
                    zip(orders_df["account_idx"], orders_df["merchant_idx_list"])),
            total=len(orders_df)))

        print("Creating the relevance lists...")
        orders_df["relevance_list"] = list(tqdm(
            starmap(_create_relevance_list, zip(orders_df["sorted_merchant_idx_list"], orders_df["merchant_idx"])),
            total=len(orders_df)))

        print("Saving the output file...")
        orders_df[["session_id", "sorted_merchant_idx_list", "relevance_list"]].to_csv(self.output().path, index=False)


class EvaluateMostPopularPerUserIfoodModel(EvaluateIfoodModel):
    model_task_id: str = luigi.Parameter(default="none")
    buy_importance: float = luigi.FloatParameter(default=1.0)
    visit_importance: float = luigi.FloatParameter(default=0.0)

    def requires(self):
        return SortMerchantListsByMostPopularPerUser(buy_importance=self.buy_importance,
                                                     visit_importance=self.visit_importance),\
               GenerateIndicesForAccountsAndMerchantsOfSessionTrainDataset()

    def read_evaluation_data_frame(self) -> pd.DataFrame:
        return pd.read_csv(self.input()[0].path)

    @property
    def n_items(self):
        return len(pd.read_csv(self.input()[1][1].path))

    def output(self):
        model_path = os.path.join("output", "evaluation", self.__class__.__name__, "results",
                                  self.task_id + "_buy_importance=%.6f_visit_importance=%.6f" % (
                                      self.buy_importance,
                                      self.visit_importance))
        return luigi.LocalTarget(os.path.join(model_path, "orders_with_metrics.csv")), \
               luigi.LocalTarget(os.path.join(model_path, "metrics.json")),


class SortMerchantListsTripletContentModel(SortMerchantListsForIfoodModel):
    batch_size: int = luigi.IntParameter(default=10000)

    def requires(self):
        test_size = self.model_training.requires().session_test_size
        return super().requires() + (GenerateIndicesForAccountsAndMerchantsOfSessionTrainDataset(test_size=test_size),)

    def _evaluate_account_merchant_tuples(self) -> Dict[Tuple[int, int], float]:
        print("Reading merchant data frame...")
        self.merchant_df = pd.read_csv(self.input()[-1][1].path)

        literal_eval_array_columns(self.merchant_df,
                                   self.model_training.project_config.input_columns
                                   + [self.model_training.project_config.output_column]
                                   + self.model_training.project_config.metadata_columns)

        self.merchant_df = self.merchant_df.set_index("merchant_idx")

        return super()._evaluate_account_merchant_tuples()

    def _generate_content_tensors(self, rows):
        inputs = []

        for input_column in self.model_training.project_config.metadata_columns:
            dtype = torch.float32 if input_column.name == "restaurant_complete_info" else torch.int64
            values = rows[input_column.name].values.tolist()
            inputs.append(torch.tensor(values, dtype=dtype).to(self.model_training.torch_device))

        return inputs

    def _generate_batch_tensors(self, rows: pd.DataFrame, pool: Pool) -> List[torch.Tensor]:
        metadata_columns_name = [input_column.name for input_column in
                                 self.model_training.project_config.metadata_columns]

        assert metadata_columns_name == ['trading_name', 'description', 'category_names', 'restaurant_complete_info']

        account_idxs = torch.tensor(rows["account_idx"].values, dtype=torch.int64) \
            .to(self.model_training.torch_device)

        merchant_rows = self.merchant_df.loc[rows["merchant_idx"]]

        inputs = self._generate_content_tensors(merchant_rows)

        return [account_idxs, inputs]


class EvaluateIfoodTripletNetContentModel(EvaluateIfoodModel):
    def requires(self):
        return SortMerchantListsTripletContentModel(model_module=self.model_module, model_cls=self.model_cls,
                                                    model_task_id=self.model_task_id)


class EvaluateIfoodTripletNetWeightedModel(EvaluateIfoodModel):
    def requires(self):
        return SortMerchantListsTripletWeightedModel(model_module=self.model_module, model_cls=self.model_cls,
                                                     model_task_id=self.model_task_id)


class GenerateContentEmbeddings(BaseEvaluationTask):
    batch_size: int = luigi.IntParameter(default=100000)

    def requires(self):
        return ProcessRestaurantContentDataset(), PrepareRestaurantContentDataset()

    def output(self):
        return luigi.LocalTarget(
            os.path.join("output", "evaluation", self.__class__.__name__, "results",
                         self.model_task_id, "restaurant_embeddings.tsv")), \
               luigi.LocalTarget(
                   os.path.join("output", "evaluation", self.__class__.__name__, "results",
                                self.model_task_id, "restaurant_metadata.tsv"))

    def _generate_content_tensors(self, rows):
        return SortMerchantListsTripletContentModel._generate_content_tensors(self, rows)

    def run(self):
        os.makedirs(os.path.split(self.output()[0].path)[0], exist_ok=True)

        processed_content_df = pd.read_csv(self.input()[0][0].path)

        literal_eval_array_columns(processed_content_df,
                                   self.model_training.project_config.input_columns
                                   + [self.model_training.project_config.output_column]
                                   + self.model_training.project_config.metadata_columns)

        print("Loading trained model...")
        module = self.model_training.get_trained_module()

        print("Generating embeddings for each merchant...")
        embeddings: List[float] = []
        for indices in tqdm(chunks(range(len(processed_content_df)), self.batch_size),
                            total=math.ceil(len(processed_content_df) / self.batch_size)):
            rows: pd.DataFrame = processed_content_df.iloc[indices]
            inputs = self._generate_content_tensors(rows)
            batch_embeddings: torch.Tensor = module.compute_item_embeddings(inputs)
            embeddings.extend(batch_embeddings.detach().cpu().numpy())

        restaurant_df = pd.read_csv(self.input()[1].path).replace(['\n', '\t'], ' ', regex=True)
        del restaurant_df['item_imagesurl']

        print("Saving the output file...")
        np.savetxt(os.path.join(self.output()[0].path), embeddings, delimiter="\t")
        restaurant_df.to_csv(os.path.join(self.output()[1].path), sep='\t', index=False)


class GenerateEmbeddings(BaseEvaluationTask):
    user_embeddings = luigi.BoolParameter(default=False)
    item_embeddings = luigi.BoolParameter(default=False)
    test_size: float = luigi.FloatParameter(default=0.2)

    def requires(self):
        return GenerateIndicesForAccountsAndMerchantsOfSessionTrainDataset(test_size=self.test_size)

    def output(self):
        return luigi.LocalTarget(
            os.path.join("output", "evaluation", self.__class__.__name__, "results",
                         self.model_task_id, "user_embeddings.tsv")), \
               luigi.LocalTarget(
                   os.path.join("output", "evaluation", self.__class__.__name__, "results",
                                self.model_task_id, "restaurant_embeddings.tsv")), \
               luigi.LocalTarget(
                   os.path.join("output", "evaluation", self.__class__.__name__, "results",
                                self.model_task_id, "restaurant_metadata.tsv"))

    def run(self):
        os.makedirs(os.path.split(self.output()[0].path)[0], exist_ok=True)

        print("Loading trained model...")
        module = self.model_training.get_trained_module()

        restaurant_df = pd.read_csv(self.input()[1].path)

        if self.user_embeddings:
            user_embeddings: np.ndarray = module.user_embeddings.weight.data.cpu().numpy()
            np.savetxt(self.output()[0].path, user_embeddings, delimiter="\t")

        if self.item_embeddings:
            item_embeddings: np.ndarray = module.item_embeddings.weight.data.cpu().numpy()
            np.savetxt(self.output()[1].path, item_embeddings, delimiter="\t")

        restaurant_df.to_csv(os.path.join(self.output()[2].path), sep='\t', index=False)<|MERGE_RESOLUTION|>--- conflicted
+++ resolved
@@ -293,11 +293,8 @@
             "personalization_at_50": personalization_at_k(df["sorted_merchant_idx_list"], 20),
         }
 
-<<<<<<< HEAD
         print(metrics)
-=======
         df = df.drop(columns=["sorted_merchant_idx_list", "relevance_list"])
->>>>>>> ad153fda
         df.to_csv(self.output()[0].path)
         with open(self.output()[1].path, "w") as metrics_file:
             json.dump(metrics, metrics_file, indent=4)
