--- conflicted
+++ resolved
@@ -57,18 +57,13 @@
                                                       limit: int = None) -> List[int]:
     scores = _get_scores_per_tuple(account_idx, merchant_idx_list, scores_per_tuple)
 
-<<<<<<< HEAD
-    return bandit_policy.rank(merchant_idx_list, arm_scores=scores, arm_contexts=dataset[dataset_indices][0],
-                              limit=limit)
-=======
     if dataset is None:
         arm_contexts = None
     else:
         dataset_indices = [dataset_indices_per_tuple[(account_idx, merchant_idx)] for merchant_idx in merchant_idx_list]
         arm_contexts    =  dataset[dataset_indices][0]
 
-    return bandit_policy.rank(merchant_idx_list, arm_scores=scores, arm_contexts=arm_contexts)
->>>>>>> 983477b5
+    return bandit_policy.rank(merchant_idx_list, arm_scores=scores, arm_contexts=arm_contexts, limit=limit)
 
 
 def _get_scores_per_merchant(merchant_idx_list: List[int], scores_per_merchant: Dict[int, float]) -> List[float]:
@@ -81,11 +76,9 @@
 
 
 def _sort_merchants_by_merchant_score_with_bandit_policy(merchant_idx_list: List[int],
-                                                         scores_per_merchant: Dict[int, float], 
+                                                         scores_per_merchant: Dict[int, float],
                                                          bandit_policy: BanditPolicy) -> List[int]:
-    
     scores = _get_scores_per_merchant(merchant_idx_list, scores_per_merchant)
-
     return bandit_policy.rank(merchant_idx_list, arm_scores=scores)
 
 def _ps_policy_eval(relevance_list: List[int], prob_merchant_idx_list: List[int]) -> List[int]:
@@ -123,7 +116,6 @@
     bandit_policy: str = luigi.ChoiceParameter(choices=_BANDIT_POLICIES.keys(), default="none")
     bandit_policy_params: Dict[str, Any] = luigi.DictParameter(default={})
     limit_list_size: int = luigi.IntParameter(default=50)
-
     pin_memory: bool = luigi.BoolParameter(default=False)
     sample_size: int = luigi.FloatParameter(default=1)
     # num_processes: int = luigi.IntParameter(default=os.cpu_count())
@@ -220,11 +212,8 @@
         orders_df = orders_df[orders_df.apply(lambda row: row["merchant_idx"] in row["merchant_idx_list"], axis=1)]
 
         if self.bandit_policy == "none":
-<<<<<<< HEAD
             sort_function = functools.partial(_sort_merchants_by_tuple_score, scores_per_tuple=scores_per_tuple,
                                               limit=self.limit_list_size)
-=======
-            sort_function = functools.partial(_sort_merchants_by_tuple_score, scores_per_tuple=scores_per_tuple)
 
             _sorted_merchant_idx_list =  list(tqdm(starmap(functools.partial(sort_function, scores_per_tuple=scores_per_tuple),
                                                     zip(orders_df["account_idx"], orders_df["merchant_idx_list"])),
@@ -233,7 +222,6 @@
             orders_df["sorted_merchant_idx_list"] = list(_sorted_merchant_idx_list)
             orders_df["prob_merchant_idx_list"]   = np.ones(len(_sorted_merchant_idx_list))
 
->>>>>>> 983477b5
         else:
             bandit_policy = _BANDIT_POLICIES[self.bandit_policy](reward_model=None, **self.bandit_policy_params)
             dataset_indices_per_tuple = self._create_dictionary_of_dataset_indices()
@@ -244,11 +232,7 @@
                                               dataset=self.dataset, bandit_policy=bandit_policy,
                                               limit=self.limit_list_size)
 
-<<<<<<< HEAD
-        _sorted_merchant_idx_list =  list(tqdm(starmap(sort_function,
-=======
-            _sorted_merchant_idx_list =  list(tqdm(starmap(functools.partial(sort_function, scores_per_tuple=scores_per_tuple),
->>>>>>> 983477b5
+            _sorted_merchant_idx_list =  list(tqdm(starmap(sort_function,
                                                 zip(orders_df["account_idx"], orders_df["merchant_idx_list"])),
                                         total=len(orders_df)))
 
@@ -588,8 +572,8 @@
         orders_df["rewards"] = orders_df["buy"]
 
         print("Saving the output file...")
-        orders_df[["session_id", "account_idx", "merchant_idx", "sorted_merchant_idx_list", 
-                   "prob_merchant_idx_list", "relevance_list", "shift_idx", "day_of_week", 
+        orders_df[["session_id", "account_idx", "merchant_idx", "sorted_merchant_idx_list",
+                   "prob_merchant_idx_list", "relevance_list", "shift_idx", "day_of_week",
                    "ps", "ps_eval", "count_visits", "rewards"]].to_csv(
             self.output().path, index=False)
 
@@ -718,8 +702,8 @@
         orders_df["rewards"] = orders_df["buy"]
 
         print("Saving the output file...")
-        orders_df[["session_id", "account_idx", "merchant_idx", "sorted_merchant_idx_list", 
-                   "prob_merchant_idx_list", "relevance_list", "shift_idx", "day_of_week", 
+        orders_df[["session_id", "account_idx", "merchant_idx", "sorted_merchant_idx_list",
+                   "prob_merchant_idx_list", "relevance_list", "shift_idx", "day_of_week",
                    "ps", "ps_eval", "count_visits", "rewards"]].to_csv(
             self.output().path, index=False)
 
@@ -738,7 +722,7 @@
                                                      minimum_interactions=self.minimum_interactions,
                                                      buy_importance=self.buy_importance,
                                                      visit_importance=self.visit_importance,
-                                                     bandit_policy=self.bandit_policy, 
+                                                     bandit_policy=self.bandit_policy,
                                                      bandit_policy_params=self.bandit_policy_params                                                     ), \
                GenerateIndicesForAccountsAndMerchantsOfSessionTrainDataset(
                    test_size=self.test_size,
