--- conflicted
+++ resolved
@@ -111,17 +111,14 @@
     plot_histogram: bool = luigi.BoolParameter(default=False)
     bandit_policy: str = luigi.ChoiceParameter(choices=_BANDIT_POLICIES.keys(), default="none")
     bandit_policy_params: Dict[str, Any] = luigi.DictParameter(default={})
-<<<<<<< HEAD
     limit_list_size: int = luigi.IntParameter(default=50)
 
-=======
     pin_memory: bool = luigi.BoolParameter(default=False)
     sample_size: int = luigi.FloatParameter(default=1)
->>>>>>> 193b135f
     # num_processes: int = luigi.IntParameter(default=os.cpu_count())
 
     def requires(self):
-        test_size            = self.model_training.requires().session_test_size
+        test_size = self.model_training.requires().session_test_size
         minimum_interactions = self.model_training.requires().minimum_interactions
         return PrepareIfoodIndexedOrdersTestData(test_size=test_size, minimum_interactions=minimum_interactions), \
                ListAccountMerchantTuplesForIfoodIndexedOrdersTestData(test_size=test_size,
@@ -224,7 +221,7 @@
                                               dataset=self.dataset, bandit_policy=bandit_policy,
                                               limit=self.limit_list_size)
 
-        _sorted_merchant_idx_list =  list(tqdm(starmap(functools.partial(sort_function, scores_per_tuple=scores_per_tuple),
+        _sorted_merchant_idx_list =  list(tqdm(starmap(sort_function,
                                                 zip(orders_df["account_idx"], orders_df["merchant_idx_list"])),
                                         total=len(orders_df)))
 
@@ -256,8 +253,8 @@
             plot_histogram(scores_per_tuple.values()).savefig(
                 os.path.join(os.path.split(self.output().path)[0], "scores_histogram.jpg"))
 
-        orders_df[["session_id", "account_idx", "merchant_idx", "sorted_merchant_idx_list", 
-                   "prob_merchant_idx_list", "relevance_list", "shift_idx", "day_of_week", 
+        orders_df[["session_id", "account_idx", "merchant_idx", "sorted_merchant_idx_list",
+                   "prob_merchant_idx_list", "relevance_list", "shift_idx", "day_of_week",
                    "ps", "ps_eval", "count_visits", "rewards"]].to_csv(
             self.output().path, index=False)
 
@@ -341,8 +338,8 @@
 
     def _offpolicy_eval(self, df: pd.DataFrame):
         # Filter df used in offpolicy evaluation
-        df_offpolicy  = df[df.ps > 0]        
-        
+        df_offpolicy  = df[df.ps > 0]
+
         # Adiciona zeros que são das visitas sem compra, recompensas zeradas para o calculo geral
         #
         rewards = np.concatenate((df_offpolicy['rewards'], np.zeros(df.iloc[0].count_visits)), axis=None)
@@ -354,7 +351,7 @@
     def run(self):
         os.makedirs(os.path.split(self.output()[0].path)[0], exist_ok=True)
 
-        df: pd.DataFrame      = self.read_evaluation_data_frame()
+        df: pd.DataFrame = self.read_evaluation_data_frame()
 
         with Pool(self.num_processes) as p:
             df["sorted_merchant_idx_list"] = parallel_literal_eval(df["sorted_merchant_idx_list"], pool=p)
@@ -400,7 +397,7 @@
         if self.bandit_policy != "none":
             metrics["IPS"]   = eval_IPS(*self._offpolicy_eval(df))
             metrics["CIPS"]  = eval_CIPS(*self._offpolicy_eval(df))
-            metrics["SNIPS"] = eval_SNIPS(*self._offpolicy_eval(df))            
+            metrics["SNIPS"] = eval_SNIPS(*self._offpolicy_eval(df))
 
         print("\n====================")
         print("Metrics")
@@ -457,7 +454,7 @@
 
 class EvaluateAutoEncoderIfoodModel(EvaluateIfoodModel):
     def requires(self):
-        return SortMerchantListsForAutoEncoderIfoodModel(model_module=self.model_module, 
+        return SortMerchantListsForAutoEncoderIfoodModel(model_module=self.model_module,
                                                          model_cls=self.model_cls,
                                                          model_task_id=self.model_task_id,
                                                          bandit_policy=self.bandit_policy,
