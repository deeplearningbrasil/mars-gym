import functools
import functools
import json
import math
import os
from itertools import starmap
from multiprocessing.pool import Pool
from typing import Dict, Tuple, List

import luigi
import numpy as np
import pandas as pd
import torch
from tqdm import tqdm
<<<<<<< HEAD
import random
from time import time
=======

>>>>>>> 78fec988
from recommendation.data import literal_eval_array_columns
from recommendation.plot import plot_histogram, plot_tsne
from recommendation.rank_metrics import average_precision, ndcg_at_k, prediction_coverage_at_k, personalization_at_k
from recommendation.task.data_preparation.ifood import PrepareIfoodIndexedOrdersTestData, \
    ListAccountMerchantTuplesForIfoodIndexedOrdersTestData, ProcessRestaurantContentDataset, \
    PrepareRestaurantContentDataset, \
    CreateInteractionDataset, GenerateIndicesForAccountsAndMerchantsOfSessionTrainDataset
from recommendation.task.evaluation import BaseEvaluationTask
from recommendation.utils import chunks, parallel_literal_eval


def _sort_merchants_by_tuple_score(account_idx: int, merchant_idx_list: List[int],
                                   scores_per_tuple: Dict[Tuple[int, int], float]) -> List[int]:
    scores = list(map(lambda merchant_idx: scores_per_tuple.get((account_idx, merchant_idx), -1.0), merchant_idx_list))
    return [merchant_idx for _, merchant_idx in sorted(zip(scores, merchant_idx_list), reverse=True)]


def _sort_merchants_by_merchant_score(merchant_idx_list: List[int], scores_per_merchant: Dict[int, float]) -> List[int]:
    scores = list(map(lambda merchant_idx: scores_per_merchant[merchant_idx], merchant_idx_list))
    return [merchant_idx for _, merchant_idx in
            sorted(zip(scores, merchant_idx_list), reverse=True)]


def _create_relevance_list(sorted_merchant_idx_list: List[int], ordered_merchant_idx: int) -> List[int]:
    return [1 if merchant_idx == ordered_merchant_idx else 0 for merchant_idx in sorted_merchant_idx_list]


def _generate_relevance_list(account_idx: int, ordered_merchant_idx: int, merchant_idx_list: List[int],
                             scores_per_tuple: Dict[Tuple[int, int], float]) -> List[int]:
    scores = list(map(lambda merchant_idx: scores_per_tuple.get((account_idx, merchant_idx), -1.0), merchant_idx_list))
    sorted_merchant_idx_list = [merchant_idx for _, merchant_idx in
                                sorted(zip(scores, merchant_idx_list), reverse=True)]
    return [1 if merchant_idx == ordered_merchant_idx else 0 for merchant_idx in sorted_merchant_idx_list]


def _generate_random_relevance_list(ordered_merchant_idx: int, merchant_idx_list: List[int]) -> List[int]:
    np.random.shuffle(merchant_idx_list)
    return _create_relevance_list(merchant_idx_list, ordered_merchant_idx)


def _generate_relevance_list_from_merchant_scores(ordered_merchant_idx: int, merchant_idx_list: List[int],
                                                  scores_per_merchant: Dict[int, float]) -> List[int]:
    scores = list(map(lambda merchant_idx: scores_per_merchant[merchant_idx], merchant_idx_list))
    sorted_merchant_idx_list = [merchant_idx for _, merchant_idx in
                                sorted(zip(scores, merchant_idx_list), reverse=True)]
    return [1 if merchant_idx == ordered_merchant_idx else 0 for merchant_idx in sorted_merchant_idx_list]


class SortMerchantListsForIfoodModel(BaseEvaluationTask):
    batch_size: int = luigi.IntParameter(default=100000)

    # num_processes: int = luigi.IntParameter(default=os.cpu_count())

    def requires(self):
        test_size = self.model_training.requires().session_test_size
        minimum_interactions = self.model_training.requires().minimum_interactions
        return PrepareIfoodIndexedOrdersTestData(test_size=test_size, minimum_interactions=minimum_interactions), \
               ListAccountMerchantTuplesForIfoodIndexedOrdersTestData(test_size=test_size,
                                                                      minimum_interactions=minimum_interactions)

    def output(self):
        return luigi.LocalTarget(
            os.path.join("output", "evaluation", self.__class__.__name__, "results",
                         self.model_task_id, "orders_with_sorted_merchants.csv"))

    def _generate_batch_tensors(self, rows: pd.DataFrame, pool: Pool) -> List[torch.Tensor]:
        return [torch.tensor(rows[input_column.name].values, dtype=torch.int64)
                    .to(self.model_training.torch_device)
                for input_column in self.model_training.project_config.input_columns]

    def _evaluate_account_merchant_tuples(self) -> Dict[Tuple[int, int], float]:
        print("Reading tuples files...")
        tuples_df = pd.read_parquet(self.input()[1].path)

        assert self.model_training.project_config.input_columns[0].name == "account_idx"
        assert self.model_training.project_config.input_columns[1].name == "merchant_idx"

        print("Loading trained model...")
        module = self.model_training.get_trained_module()
        scores: List[float] = []
        print("Running the model for every account and merchant tuple...")
        with Pool(os.cpu_count()) as pool:
            for indices in tqdm(chunks(range(len(tuples_df)), self.batch_size),
                                total=math.ceil(len(tuples_df) / self.batch_size)):
                rows: pd.DataFrame = tuples_df.iloc[indices]
                inputs = self._generate_batch_tensors(rows, pool)
                batch_scores: torch.Tensor = module(*inputs)
                scores.extend(batch_scores.detach().cpu().numpy())

        print("Creating the dictionary of scores...")
        return {(account_idx, merchant_idx): score for account_idx, merchant_idx, score
                in tqdm(zip(tuples_df["account_idx"], tuples_df["merchant_idx"], scores), total=len(scores))}

    def run(self):
        os.makedirs(os.path.split(self.output().path)[0], exist_ok=True)

        scores_per_tuple = self._evaluate_account_merchant_tuples()

        print("Reading the orders DataFrame...")
        orders_df: pd.DataFrame = pd.read_parquet(self.input()[0].path)

        print("Filtering orders where the ordered merchant isn't in the list...")
        orders_df = orders_df[orders_df.apply(lambda row: row["merchant_idx"] in row["merchant_idx_list"], axis=1)]

        print("Sorting the merchant lists")
        orders_df["sorted_merchant_idx_list"] = list(tqdm(
            starmap(functools.partial(_sort_merchants_by_tuple_score, scores_per_tuple=scores_per_tuple),
                    zip(orders_df["account_idx"], orders_df["merchant_idx_list"])),
            total=len(orders_df)))

        print("Creating the relevance lists...")
        orders_df["relevance_list"] = list(tqdm(
            starmap(_create_relevance_list, zip(orders_df["sorted_merchant_idx_list"], orders_df["merchant_idx"])),
            total=len(orders_df)))

        # with mp.Manager() as manager:
        #     shared_scores_per_tuple: Dict[Tuple[int, int], float] = manager.dict(scores_per_tuple)
        #     with manager.Pool(self.num_processes) as p:
        #         orders_df["relevance_list"] = list(tqdm(
        #             starmap(functools.partial(_generate_relevance_list, scores_per_tuple=shared_scores_per_tuple),
        #                     zip(orders_df["account_idx"], orders_df["merchant_idx"], orders_df["merchant_idx_list"])),
        #             total=len(orders_df)))

        print("Saving the output file...")

        plot_histogram(scores_per_tuple.values()).savefig(
            os.path.join(os.path.split(self.output().path)[0], "scores_histogram.jpg"))
        orders_df[["session_id", "sorted_merchant_idx_list", "relevance_list", "shift_idx", "day_of_week"]].to_csv(
            self.output().path, index=False)


class SortMerchantListsForAutoEncoderIfoodModel(SortMerchantListsForIfoodModel):
    variational = luigi.BoolParameter(default=False)
    attentive = luigi.BoolParameter(default=False)
    context = luigi.BoolParameter(default=False)

    batch_size: int = luigi.IntParameter(default=500)

    def _eval_buys_per_merchant_column(self, df: pd.DataFrame):
        if len(df) > 0 and type(df.iloc[0]["buys_per_merchant"]) is str:
            df["buys_per_merchant"] = parallel_literal_eval(df["buys_per_merchant"])
        return df

    def _evaluate_account_merchant_tuples(self) -> Dict[Tuple[int, int], float]:
        assert self.model_training.project_config.input_columns[0].name == "buys_per_merchant"
        assert self.model_training.project_config.output_column.name == "buys_per_merchant"

        print("Reading tuples files...")
        tuples_df = pd.read_parquet(self.input()[1].path)

        print("Grouping by account index...")
        merchant_indices_per_account_idx: pd.Series = tuples_df.groupby('account_idx')['merchant_idx'].apply(list)
        del tuples_df

        print("Reading train, val and test DataFrames...")
        train_df = self._eval_buys_per_merchant_column(pd.read_csv(self.model_training.input()[0].path))
        val_df = self._eval_buys_per_merchant_column(pd.read_csv(self.model_training.input()[1].path))
        test_df = self._eval_buys_per_merchant_column(pd.read_csv(self.model_training.input()[2].path))
        df: pd.DataFrame = pd.concat((train_df, val_df, test_df))

        # Needed if split_per_user=False
        df = df.groupby("account_idx")["buys_per_merchant"] \
            .apply(lambda lists: [inner for outer in lists for inner in outer]).reset_index()

        print("Loading trained model...")
        module = self.model_training.get_trained_module()

        scores_per_tuple: List[Tuple[Tuple[int, int], float]] = []

        print("Running the model for every account and merchant tuple...")
        for indices in tqdm(chunks(range(len(df)), self.batch_size),
                            total=math.ceil(len(df) / self.batch_size)):
            rows: pd.DataFrame = df.iloc[indices]

            i, j, data = zip(
                *((index, int(t[0]), t[1]) for index, row in enumerate(rows["buys_per_merchant"])
                  for t in row))
            batch_tensor = torch.sparse_coo_tensor(
                indices=torch.tensor([i, j]),
                values=torch.tensor(data),
                size=[len(rows), self.model_training.n_items]).to(self.model_training.torch_device)

            batch_output_tensor = None
            if self.context:
                batch_context = torch.tensor(rows['account_idx'].values).to(self.model_training.torch_device)
                batch_output_tensor = module(batch_tensor, batch_context)
            else:
                batch_output_tensor = module(batch_tensor)

            if self.attentive:
                batch_output_tensor, _, _, _, _ = batch_output_tensor
            elif self.variational:
                batch_output_tensor, _, _ = batch_output_tensor

            batch_output: np.ndarray = batch_output_tensor.detach().cpu().numpy()

            for account_idx, row in zip(rows["account_idx"], batch_output):
                if account_idx in merchant_indices_per_account_idx:
                    merchant_indices = merchant_indices_per_account_idx[account_idx]
                    scores_per_tuple.extend([((account_idx, merchant_idx), row[merchant_idx])
                                             for merchant_idx in merchant_indices])

        print("Creating the dictionary of scores...")
        return dict(scores_per_tuple)


class SortMerchantListsTripletWeightedModel(SortMerchantListsForIfoodModel):

    def _generate_batch_tensors(self, rows: pd.DataFrame, pool: Pool) -> List[torch.Tensor]:
        assert self.model_training.project_config.input_columns[0].name == 'account_idx'
        assert self.model_training.project_config.input_columns[1].name == 'merchant_idx'

        return [torch.tensor(rows[column].values, dtype=torch.int64)
                    .to(self.model_training.torch_device)
                for column in ['account_idx', 'merchant_idx']]


class EvaluateIfoodModel(BaseEvaluationTask):
    num_processes: int = luigi.IntParameter(default=os.cpu_count())

    def requires(self):
        return SortMerchantListsForIfoodModel(model_module=self.model_module, model_cls=self.model_cls,
                                              model_task_id=self.model_task_id)

    def output(self):
        model_path = os.path.join("output", "evaluation", self.__class__.__name__, "results",
                                  self.model_task_id)
        return luigi.LocalTarget(os.path.join(model_path, "orders_with_metrics.csv")), \
               luigi.LocalTarget(os.path.join(model_path, "metrics.json")),

    def read_evaluation_data_frame(self) -> pd.DataFrame:
        return pd.read_csv(self.input().path)

    @property
    def n_items(self):
        return self.model_training.n_items

    def _mean_personalization(self, df: pd.DataFrame, k: int):
        grouped_df = df.groupby(["shift_idx", "day_of_week"])
        personalization_per_shift: List[float] = []
        for _, group_df in grouped_df:
            personalization_per_shift.append(personalization_at_k(group_df["sorted_merchant_idx_list"], k))
        return np.mean(personalization_per_shift)

    def run(self):
        os.makedirs(os.path.split(self.output()[0].path)[0], exist_ok=True)

        df: pd.DataFrame = self.read_evaluation_data_frame()

        with Pool(self.num_processes) as p:
            df["sorted_merchant_idx_list"] = parallel_literal_eval(df["sorted_merchant_idx_list"], pool=p)
            df["relevance_list"] = parallel_literal_eval(df["relevance_list"], pool=p)

            df["average_precision"] = list(
                tqdm(p.map(average_precision, df["relevance_list"]), total=len(df)))

            df["ndcg_at_5"] = list(
                tqdm(p.map(functools.partial(ndcg_at_k, k=5), df["relevance_list"]), total=len(df)))
            df["ndcg_at_10"] = list(
                tqdm(p.map(functools.partial(ndcg_at_k, k=10), df["relevance_list"]), total=len(df)))
            df["ndcg_at_15"] = list(
                tqdm(p.map(functools.partial(ndcg_at_k, k=15), df["relevance_list"]), total=len(df)))
            df["ndcg_at_20"] = list(
                tqdm(p.map(functools.partial(ndcg_at_k, k=20), df["relevance_list"]), total=len(df)))
            df["ndcg_at_50"] = list(
                tqdm(p.map(functools.partial(ndcg_at_k, k=50), df["relevance_list"]), total=len(df)))

        catalog = range(self.n_items)

        metrics = {
            "count": len(df),
            "mean_average_precision": df["average_precision"].mean(),
            "ndcg_at_5": df["ndcg_at_5"].mean(),
            "ndcg_at_10": df["ndcg_at_10"].mean(),
            "ndcg_at_15": df["ndcg_at_15"].mean(),
            "ndcg_at_20": df["ndcg_at_20"].mean(),
            "ndcg_at_50": df["ndcg_at_50"].mean(),
            "coverage_at_5": prediction_coverage_at_k(df["sorted_merchant_idx_list"], catalog, 5),
            "coverage_at_10": prediction_coverage_at_k(df["sorted_merchant_idx_list"], catalog, 10),
            "coverage_at_15": prediction_coverage_at_k(df["sorted_merchant_idx_list"], catalog, 15),
            "coverage_at_20": prediction_coverage_at_k(df["sorted_merchant_idx_list"], catalog, 20),
            "coverage_at_50": prediction_coverage_at_k(df["sorted_merchant_idx_list"], catalog, 50),
            "personalization_at_5": self._mean_personalization(df, 5),
            "personalization_at_10": self._mean_personalization(df, 10),
            "personalization_at_15": self._mean_personalization(df, 15),
            "personalization_at_20": self._mean_personalization(df, 20),
            "personalization_at_50": self._mean_personalization(df, 50),
        }

        print(metrics)
        df = df.drop(columns=["sorted_merchant_idx_list", "relevance_list"])
        df.to_csv(self.output()[0].path)
        with open(self.output()[1].path, "w") as metrics_file:
            json.dump(metrics, metrics_file, indent=4)


class SortMerchantListsRandomly(luigi.Task):
    test_size: float = luigi.FloatParameter(default=0.1)
    minimum_interactions: int = luigi.FloatParameter(default=10)

    def requires(self):
        return PrepareIfoodIndexedOrdersTestData(test_size=self.test_size,
                                                 minimum_interactions=self.minimum_interactions)

    def output(self):
        return luigi.LocalTarget(
            os.path.join("output", "evaluation", self.__class__.__name__, "results",
                         self.task_id, "orders_with_sorted_merchants.csv"))

    def random(self, l):
        np.random.shuffle(l)
        return list(l)

    def run(self):
        os.makedirs(os.path.split(self.output().path)[0], exist_ok=True)

        print("Reading the orders DataFrame...")
        orders_df: pd.DataFrame = pd.read_parquet(self.input().path)

        print("Filtering orders where the ordered merchant isn't in the list...")
        orders_df = orders_df[orders_df.apply(lambda row: row["merchant_idx"] in row["merchant_idx_list"], axis=1)]

        print("Sorting the merchant lists")
        orders_df["sorted_merchant_idx_list"] = list(tqdm(
            map(self.random, orders_df["merchant_idx_list"]),
            total=len(orders_df)))

        print("Creating the relevance lists...")
        orders_df["relevance_list"] = list(tqdm(
            starmap(_create_relevance_list, zip(orders_df["sorted_merchant_idx_list"], orders_df["merchant_idx"])),
            total=len(orders_df)))

        print("Saving the output file...")
        orders_df[["session_id", "sorted_merchant_idx_list", "relevance_list", "shift_idx", "day_of_week"]].to_csv(
            self.output().path, index=False)


class EvaluateIfoodCDAEModel(EvaluateIfoodModel):
    def requires(self):
        return SortMerchantListsForAutoEncoderIfoodModel(model_module=self.model_module, model_cls=self.model_cls,
                                                         model_task_id=self.model_task_id)


class EvaluateIfoodCVAEModel(EvaluateIfoodModel):
    def requires(self):
        return SortMerchantListsForAutoEncoderIfoodModel(model_module=self.model_module, model_cls=self.model_cls,
                                                         model_task_id=self.model_task_id,
                                                         variational=True)


class EvaluateIfoodAttCVAEModel(EvaluateIfoodModel):
    def requires(self):
        return SortMerchantListsForAutoEncoderIfoodModel(model_module=self.model_module, model_cls=self.model_cls,
                                                         model_task_id=self.model_task_id,
                                                         attentive=True)


class EvaluateIfoodHybridCVAEModel(EvaluateIfoodModel):
    def requires(self):
        return SortMerchantListsForAutoEncoderIfoodModel(model_module=self.model_module, model_cls=self.model_cls,
                                                         model_task_id=self.model_task_id, context=True,
                                                         variational=True)


class EvaluateRandomIfoodModel(EvaluateIfoodModel):
    model_task_id: str = luigi.Parameter(default="none")
    test_size: float = luigi.FloatParameter(default=0.1)
    minimum_interactions: int = luigi.FloatParameter(default=10)

    def requires(self):
        return SortMerchantListsRandomly(test_size=self.test_size, minimum_interactions=self.minimum_interactions), \
               GenerateIndicesForAccountsAndMerchantsOfSessionTrainDataset(test_size=self.test_size,
                                                                           minimum_interactions=self.minimum_interactions)

    def read_evaluation_data_frame(self) -> pd.DataFrame:
        return pd.read_csv(self.input()[0].path)

    @property
    def n_items(self):
        return len(pd.read_csv(self.input()[1][1].path))


class SortMerchantListsByMostPopular(luigi.Task):
    model_task_id: str = luigi.Parameter(default="none")
    test_size: float = luigi.FloatParameter(default=0.1)
    minimum_interactions: int = luigi.FloatParameter(default=10)

    def requires(self):
        return CreateInteractionDataset(test_size=self.test_size, minimum_interactions=self.minimum_interactions), \
               PrepareIfoodIndexedOrdersTestData(test_size=self.test_size,
                                                 minimum_interactions=self.minimum_interactions)

    def output(self):
        return luigi.LocalTarget(
            os.path.join("output", "evaluation", self.__class__.__name__, "results",
                         self.task_id, "orders_with_sorted_merchants.csv"))

    def run(self):
        os.makedirs(os.path.split(self.output().path)[0], exist_ok=True)

        print("Reading the interactions DataFrame...")
        interactions_df: pd.DataFrame = pd.read_parquet(self.input()[0].path)
        print("Generating the scores")
        scores: pd.Series = interactions_df.groupby("merchant_idx")["buys"].sum()
        scores_dict: Dict[int, float] = {merchant_idx: score for merchant_idx, score
                                         in tqdm(zip(scores.index, scores),
                                                 total=len(scores))}

        print("Reading the orders DataFrame...")
        orders_df: pd.DataFrame = pd.read_parquet(self.input()[1].path)

        print("Filtering orders where the ordered merchant isn't in the list...")
        orders_df = orders_df[orders_df.apply(lambda row: row["merchant_idx"] in row["merchant_idx_list"], axis=1)]

        print("Sorting the merchant lists")
        orders_df["sorted_merchant_idx_list"] = list(tqdm(
            starmap(functools.partial(_sort_merchants_by_merchant_score, scores_per_merchant=scores_dict),
                    zip(orders_df["merchant_idx_list"])),
            total=len(orders_df)))

        print("Creating the relevance lists...")
        orders_df["relevance_list"] = list(tqdm(
            starmap(_create_relevance_list, zip(orders_df["sorted_merchant_idx_list"], orders_df["merchant_idx"])),
            total=len(orders_df)))

        print("Saving the output file...")
        orders_df[["session_id", "sorted_merchant_idx_list", "relevance_list", "shift_idx", "day_of_week"]].to_csv(
            self.output().path, index=False)


class EvaluateMostPopularIfoodModel(EvaluateIfoodModel):
    model_task_id: str = luigi.Parameter(default="none")
    test_size: float = luigi.FloatParameter(default=0.1)
    minimum_interactions: int = luigi.FloatParameter(default=10)

    def requires(self):
        return SortMerchantListsByMostPopular(test_size=self.test_size, minimum_interactions=self.minimum_interactions), \
               GenerateIndicesForAccountsAndMerchantsOfSessionTrainDataset(
                   test_size=self.test_size, minimum_interactions=self.minimum_interactions)

    def read_evaluation_data_frame(self) -> pd.DataFrame:
        return pd.read_csv(self.input()[0].path)

    @property
    def n_items(self):
        return len(pd.read_csv(self.input()[1][1].path))


class SortMerchantListsByMostPopularPerUser(luigi.Task):
    model_task_id: str = luigi.Parameter(default="none")
    test_size: float = luigi.FloatParameter(default=0.1)
    minimum_interactions: int = luigi.FloatParameter(default=10)
    buy_importance: float = luigi.FloatParameter(default=1.0)
    visit_importance: float = luigi.FloatParameter(default=0.0)

    def requires(self):
        return CreateInteractionDataset(test_size=self.test_size, minimum_interactions=self.minimum_interactions), \
               PrepareIfoodIndexedOrdersTestData(test_size=self.test_size,
                                                 minimum_interactions=self.minimum_interactions)

    def output(self):
        return luigi.LocalTarget(
            os.path.join("output", "evaluation", self.__class__.__name__, "results",
                         self.task_id + "GenerateMostPopularPerUserRelevanceLists_buy_importance=%.2f_visit_importance=%.2f" % (
                             self.buy_importance,
                             self.visit_importance),
                         "orders_with_sorted_merchants.csv"))

    def run(self):
        os.makedirs(os.path.split(self.output().path)[0], exist_ok=True)

        print("Reading the interactions DataFrame...")
        interactions_df: pd.DataFrame = pd.read_parquet(self.input()[0].path)
        print("Generating the scores")
        grouped_interactions = interactions_df.groupby(["account_idx", "merchant_idx"])
        scores: pd.Series = grouped_interactions["buys"].sum() * self.buy_importance \
                            + grouped_interactions["visits"].sum() * self.visit_importance
        scores_per_tuple: Dict[Tuple[int, int], float] = {(account_idx, merchant_idx): score
                                                          for (account_idx, merchant_idx), score
                                                          in tqdm(zip(scores.index, scores), total=len(scores))}

        print("Reading the orders DataFrame...")
        orders_df: pd.DataFrame = pd.read_parquet(self.input()[1].path)

        print("Filtering orders where the ordered merchant isn't in the list...")
        orders_df = orders_df[orders_df.apply(lambda row: row["merchant_idx"] in row["merchant_idx_list"], axis=1)]

        print("Sorting the merchant lists")
        orders_df["sorted_merchant_idx_list"] = list(tqdm(
            starmap(functools.partial(_sort_merchants_by_tuple_score, scores_per_tuple=scores_per_tuple),
                    zip(orders_df["account_idx"], orders_df["merchant_idx_list"])),
            total=len(orders_df)))

        print("Creating the relevance lists...")
        orders_df["relevance_list"] = list(tqdm(
            starmap(_create_relevance_list, zip(orders_df["sorted_merchant_idx_list"], orders_df["merchant_idx"])),
            total=len(orders_df)))

        print("Saving the output file...")
        orders_df[["session_id", "sorted_merchant_idx_list", "relevance_list", "shift_idx", "day_of_week"]].to_csv(
            self.output().path, index=False)


class EvaluateMostPopularPerUserIfoodModel(EvaluateIfoodModel):
    model_task_id: str = luigi.Parameter(default="none")
    test_size: float = luigi.FloatParameter(default=0.1)
    minimum_interactions: int = luigi.FloatParameter(default=10)
    buy_importance: float = luigi.FloatParameter(default=1.0)
    visit_importance: float = luigi.FloatParameter(default=0.0)

    def requires(self):
        return SortMerchantListsByMostPopularPerUser(test_size=self.test_size,
                                                     minimum_interactions=self.minimum_interactions,
                                                     buy_importance=self.buy_importance,
                                                     visit_importance=self.visit_importance), \
               GenerateIndicesForAccountsAndMerchantsOfSessionTrainDataset(
                   test_size=self.test_size,
                   minimum_interactions=self.minimum_interactions)

    def read_evaluation_data_frame(self) -> pd.DataFrame:
        return pd.read_csv(self.input()[0].path)

    @property
    def n_items(self):
        return len(pd.read_csv(self.input()[1][1].path))

    def output(self):
        model_path = os.path.join("output", "evaluation", self.__class__.__name__, "results",
                                  self.task_id + "_buy_importance=%.6f_visit_importance=%.6f" % (
                                      self.buy_importance,
                                      self.visit_importance))
        return luigi.LocalTarget(os.path.join(model_path, "orders_with_metrics.csv")), \
               luigi.LocalTarget(os.path.join(model_path, "metrics.json")),


class SortMerchantListsTripletContentModel(SortMerchantListsForIfoodModel):
    batch_size: int = luigi.IntParameter(default=10000)

    def requires(self):
        test_size = self.model_training.requires().session_test_size
        minimum_interactions = self.model_training.requires().minimum_interactions
        return super().requires() + (GenerateIndicesForAccountsAndMerchantsOfSessionTrainDataset(
            test_size=test_size, minimum_interactions=minimum_interactions),)

    def _evaluate_account_merchant_tuples(self) -> Dict[Tuple[int, int], float]:
        print("Reading merchant data frame...")
        self.merchant_df = pd.read_csv(self.input()[-1][1].path)

        literal_eval_array_columns(self.merchant_df,
                                   self.model_training.project_config.input_columns
                                   + [self.model_training.project_config.output_column]
                                   + self.model_training.project_config.metadata_columns)

        self.merchant_df = self.merchant_df.set_index("merchant_idx")

        return super()._evaluate_account_merchant_tuples()

    def _generate_content_tensors(self, rows):
        inputs = []

        for input_column in self.model_training.project_config.metadata_columns:
            dtype = torch.float32 if input_column.name == "restaurant_complete_info" else torch.int64
            values = rows[input_column.name].values.tolist()
            inputs.append(torch.tensor(values, dtype=dtype).to(self.model_training.torch_device))

        return inputs

    def _generate_batch_tensors(self, rows: pd.DataFrame, pool: Pool) -> List[torch.Tensor]:
        metadata_columns_name = [input_column.name for input_column in
                                 self.model_training.project_config.metadata_columns]

        assert metadata_columns_name == ['trading_name', 'description', 'category_names', 'restaurant_complete_info']

        account_idxs = torch.tensor(rows["account_idx"].values, dtype=torch.int64) \
            .to(self.model_training.torch_device)

        merchant_rows = self.merchant_df.loc[rows["merchant_idx"]]

        inputs = self._generate_content_tensors(merchant_rows)

        return [account_idxs, inputs]


class EvaluateIfoodTripletNetContentModel(EvaluateIfoodModel):
    def requires(self):
        return SortMerchantListsTripletContentModel(model_module=self.model_module, model_cls=self.model_cls,
                                                    model_task_id=self.model_task_id)


class EvaluateIfoodTripletNetWeightedModel(EvaluateIfoodModel):
    def requires(self):
        return SortMerchantListsTripletWeightedModel(model_module=self.model_module, model_cls=self.model_cls,
                                                     model_task_id=self.model_task_id)

from sklearn import manifold
class GenerateContentEmbeddings(BaseEvaluationTask):
    batch_size: int = luigi.IntParameter(default=100000)
    export_tsne: bool = luigi.BoolParameter(default=False)
    tsne_column_plot: str = luigi.Parameter(default="dish_description")

    # def requires(self):
    #     return ProcessRestaurantContentDataset(), PrepareRestaurantContentDataset()

    def output(self):
        return luigi.LocalTarget(
            os.path.join("output", "evaluation", self.__class__.__name__, "results",
                         self.model_task_id, "restaurant_embeddings.tsv")), \
               luigi.LocalTarget(
                   os.path.join("output", "evaluation", self.__class__.__name__, "results",
                                self.model_task_id, "restaurant_metadata.tsv"))

    def _generate_content_tensors(self, rows):
        return SortMerchantListsTripletContentModel._generate_content_tensors(self, rows)

    def run(self):
        os.makedirs(os.path.split(self.output()[0].path)[0], exist_ok=True)

        processed_content_df = pd.read_csv(self.input()[0][0].path)

        literal_eval_array_columns(processed_content_df,
                                   self.model_training.project_config.input_columns
                                   + [self.model_training.project_config.output_column]
                                   + self.model_training.project_config.metadata_columns)

        print("Loading trained model...")
        module = self.model_training.get_trained_module()

        print("Generating embeddings for each merchant...")
        embeddings: List[float] = []
        for indices in tqdm(chunks(range(len(processed_content_df)), self.batch_size),
                            total=math.ceil(len(processed_content_df) / self.batch_size)):
            rows: pd.DataFrame = processed_content_df.iloc[indices]
            inputs = self._generate_content_tensors(rows)
            batch_embeddings: torch.Tensor = module.compute_item_embeddings(inputs)
            embeddings.extend(batch_embeddings.detach().cpu().numpy())

        restaurant_df = pd.read_csv(self.input()[1].path).replace(['\n', '\t'], ' ', regex=True)
        del restaurant_df['item_imagesurl']

        print("Saving the output file...")

        if self.export_tsne:
            self.export_tsne_file(embeddings, restaurant_df)

        np.savetxt(os.path.join(self.output()[0].path), embeddings, delimiter="\t")
        restaurant_df.to_csv(os.path.join(self.output()[1].path), sep='\t', index=False)


    def export_tsne_file(self, embs, metadata):
        t0 = time()
        tsne    = manifold.TSNE(n_components=2, init='random', random_state=0)
        Y       = tsne.fit_transform(embs)
        t1 = time()
        print("circles in %.2g sec" % (t1 - t0))
        
        plot_tsne(Y[:, 0], Y[:, 1], metadata[self.tsne_column_plot].reset_index().index).savefig(
            os.path.join(os.path.split(self.output()[0].path)[0], "tsne.jpg"))   


class GenerateEmbeddings(BaseEvaluationTask):
    user_embeddings = luigi.BoolParameter(default=False)
    item_embeddings = luigi.BoolParameter(default=False)
    test_size: float = luigi.FloatParameter(default=0.1)

    # def requires(self):
    #     return GenerateIndicesForAccountsAndMerchantsOfSessionTrainDataset(test_size=self.test_size)

    def output(self):
        return luigi.LocalTarget(
            os.path.join("output", "evaluation", self.__class__.__name__, "results",
                         self.model_task_id, "user_embeddings.tsv")), \
               luigi.LocalTarget(
                   os.path.join("output", "evaluation", self.__class__.__name__, "results",
                                self.model_task_id, "restaurant_embeddings.tsv")), \
               luigi.LocalTarget(
                   os.path.join("output", "evaluation", self.__class__.__name__, "results",
                                self.model_task_id, "restaurant_metadata.tsv"))

    def run(self):
        os.makedirs(os.path.split(self.output()[0].path)[0], exist_ok=True)

        print("Loading trained model...")
        module = self.model_training.get_trained_module()

        restaurant_df = pd.read_csv(self.input()[1].path)

        if self.user_embeddings:
            user_embeddings: np.ndarray = module.user_embeddings.weight.data.cpu().numpy()
            np.savetxt(self.output()[0].path, user_embeddings, delimiter="\t")

        if self.item_embeddings:
            item_embeddings: np.ndarray = module.item_embeddings.weight.data.cpu().numpy()
            np.savetxt(self.output()[1].path, item_embeddings, delimiter="\t")

        restaurant_df.to_csv(os.path.join(self.output()[2].path), sep='\t', index=False)<|MERGE_RESOLUTION|>--- conflicted
+++ resolved
@@ -12,12 +12,8 @@
 import pandas as pd
 import torch
 from tqdm import tqdm
-<<<<<<< HEAD
 import random
 from time import time
-=======
-
->>>>>>> 78fec988
 from recommendation.data import literal_eval_array_columns
 from recommendation.plot import plot_histogram, plot_tsne
 from recommendation.rank_metrics import average_precision, ndcg_at_k, prediction_coverage_at_k, personalization_at_k
